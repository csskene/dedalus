"""Solver classes."""

from mpi4py import MPI
import numpy as np
import time
import h5py
import pathlib
import scipy.linalg

from . import subsystems
from .evaluator import Evaluator
from ..libraries.matsolvers import matsolvers
from ..tools.config import config
from ..tools.array import csr_matvecs, scipy_sparse_eigs

import logging
logger = logging.getLogger(__name__.split('.')[-1])


class SolverBase:
    """
    Base class for PDE solvers.

    Parameters
    ----------
    problem : Problem object
        Dedalus problem.
    ncc_cutoff : float, optional
        Mode amplitude cutoff for LHS NCC expansions (default: 1e-6)
    max_ncc_terms : int, optional
        Maximum terms to include in LHS NCC expansions (default: None (no limit))
    entry_cutoff : float, optional
        Matrix entry cutoff to avoid fill-in from cancellation errors (default: 1e-12)
    matrix_coupling : tuple of bool, optional
        Matrix coupling override.
    matsolver : str or Matsolver class, optional
        Matrix solver. Default taken from config.
    bc_top : bool, optional
        Whether to place boundary conditions at top of matrices. Default taken from config.
    tau_left : bool, optional
        Whether to place tau columns at left of matrices. Default taken from config.
    interleave_components : bool, optional
        Whether to interleave components before variables. Default taken from config.
    store_expanded_matrices : bool, optional
        Whether to store right-preconditioned matrices. Default taken from config.
    """

    def __init__(self, problem, ncc_cutoff=1e-6, max_ncc_terms=None, entry_cutoff=1e-12, matrix_coupling=None, matsolver=None,
                 bc_top=None, tau_left=None, interleave_components=None, store_expanded_matrices=None):
        # Take attributes from problem
        self.problem = problem
        self.dist = problem.dist
        self.dtype = problem.dtype
        self.state = problem.variables
        # Process options
        self.ncc_cutoff = ncc_cutoff
        self.max_ncc_terms = max_ncc_terms
        self.entry_cutoff = entry_cutoff
        if matrix_coupling is None:
            matrix_coupling = np.array(problem.matrix_coupling)
            # Couple fully separable problems along last axis by default for efficiency
            if not np.any(matrix_coupling):
                matrix_coupling[-1] = True
        else:
            # Check specified coupling for compatibility
            problem_coupling = np.array(problem.matrix_coupling)
            matrix_coupling = np.array(matrix_coupling)
            if np.any(~matrix_coupling & problem_coupling):
                raise ValueError(f"Specified solver coupling is incompatible with problem coupling: {problem_coupling}")
        # Check that coupled dimensions are local
        coeff_layout = self.dist.coeff_layout
        coupled_nonlocal = matrix_coupling & ~coeff_layout.local
        if np.any(coupled_nonlocal):
            raise ValueError(f"Problem is coupled along distributed dimensions: {tuple(np.where(coupled_nonlocal)[0])}")
        self.matrix_coupling = matrix_coupling
        # Determine matrix dependence based on specified coupling
        self.matrix_dependence = np.array(problem.matrix_dependence)
        for eq in problem.eqs:
            for basis in eq['domain'].bases:
                slices = slice(basis.first_axis, basis.last_axis+1)
                self.matrix_dependence[slices] = self.matrix_dependence[slices] | basis.matrix_dependence(matrix_coupling[slices])
        # Process config options
        if matsolver is None:
            matsolver = config['linear algebra'][self.matsolver_default]
        if isinstance(matsolver, str):
            matsolver = matsolvers[matsolver.lower()]
        self.matsolver = matsolver
        if bc_top is None:
            bc_top = config['matrix construction'].getboolean('BC_TOP')
        self.bc_top = bc_top
        if tau_left is None:
            tau_left = config['matrix construction'].getboolean('TAU_LEFT')
        self.tau_left = tau_left
        if interleave_components is None:
            interleave_components = config['matrix construction'].getboolean('INTERLEAVE_COMPONENTS')
        self.interleave_components = interleave_components
        if store_expanded_matrices is None:
            store_expanded_matrices = config['matrix construction'].getboolean('STORE_EXPANDED_MATRICES')
        self.store_expanded_matrices = store_expanded_matrices
        # Process option overrides from matsolver
        for key, value in matsolver.config.items():
            if getattr(self, key, None) is not value:
                logger.info("matsolver overriding solver option '%i' with '%s'" %(key, value))
                setattr(self, key, value)
        # Setup subsystems and subproblems without building matrices
        self.subsystems = subsystems.build_subsystems(self)
        self.subproblems = subsystems.build_subproblems(self, self.subsystems)
        self.subproblems_by_group = {sp.group: sp for sp in self.subproblems}
        # Build evaluator
        namespace = {}
        self.evaluator = Evaluator(self.dist, namespace)

    def build_matrices(self, subproblems=None, matrices=None):
        """Build matrices for selected subproblems."""
        if subproblems is None:
            subproblems = self.subproblems
        if matrices is None:
            matrices = self.matrices
        subsystems.build_subproblem_matrices(self, subproblems, matrices)


class EigenvalueSolver(SolverBase):
    """
    Linear eigenvalue problem solver.

    Parameters
    ----------
    problem : Problem object
        Dedalus eigenvalue problem.
    **kw :
        Other options passed to ProblemBase.

    Attributes
    ----------
    state : list of Field objects
        Problem variables containing solution (after set_state method is called).
    eigenvalues : ndarray
        Vector of eigenvalues.
    eigenvectors : ndarray
        Array of eigenvectors. The eigenvector corresponding to the i-th
        eigenvalues is eigenvectors[:, i].
    eigenvalue_subproblem : Subproblem object
        The subproblem for which the EVP has een solved.
    """

    # Default to factorizer to speed up repeated solves
    matsolver_default = 'MATRIX_FACTORIZER'
    matrices = ['M', 'L']

    def __init__(self, problem, **kw):
        logger.debug('Beginning EVP instantiation')
        super().__init__(problem, **kw)
        logger.debug('Finished EVP instantiation')

    def print_subproblem_ranks(self, subproblems=None, target=0):
        """Print rank of each subproblem LHS."""
        if subproblems is None:
            subproblems = self.subproblems
        # Check matrix rank
        for i, sp in enumerate(subproblems):
            if not hasattr(sp, 'L_min'):
                continue
            L = (sp.L_min @ sp.pre_right).A
            M = (sp.M_min @ sp.pre_right).A
            A = L + target * M
            print(f"MPI rank: {self.dist.comm.rank}, subproblem: {i}, group: {sp.group}, matrix rank: {np.linalg.matrix_rank(A)}/{A.shape[0]}, cond: {np.linalg.cond(A):.1e}")

    def _build_modified_left_eigenvectors(self):
        sp = self.eigenvalue_subproblem
        return - (self.left_eigenvectors.T.conj() * sp.M_min).T.conj()

    def _normalize_left_eigenvectors(self):
        modified_left_eigenvectors = self._build_modified_left_eigenvectors()
        norms = np.diag(modified_left_eigenvectors.T.conj() @ self.eigenvectors)
        self.left_eigenvectors /= np.conj(norms)

    def solve_dense(self, subproblem, rebuild_matrices=False, left=False, normalize_left=True, **kw):
        """
        Perform dense eigenvector search for selected subproblem.
        This routine finds all eigenvectors but is computationally expensive.

        Parameters
        ----------
        subproblem : Subproblem object
            Subproblem for which to solve the EVP.
        rebuild_matrices : bool, optional
            Rebuild LHS matrices if coefficients have changed (default: False).
        left : bool, optional
            Solve for the left eigenvectors of the system in addition to the
            right eigenvectors. The left eigenvectors are the right eigenvectors
            of the conjugate-transposed problem. Follows same definition described
            in scipy.linalg.eig documentation (default: False).
        normalize_left : bool, optional
            Normalize the left eigenvectors such that the modified left eigenvectors
            form a biorthonormal (not just biorthogonal) set with respect to the right
            eigenvectors (default: True).
        **kw :
            Other keyword options passed to scipy.linalg.eig.
        """
        self.eigenvalue_subproblem = sp = subproblem
        # Build matrices if directed or not yet built
        if rebuild_matrices or not hasattr(sp, 'L_min'):
            self.build_matrices([sp], ['M', 'L'])
        # Solve as dense general eigenvalue problem
        A = (sp.L_min @ sp.pre_right).A
        B = - (sp.M_min @ sp.pre_right).A
        eig_output = scipy.linalg.eig(A, b=B, left=left, **kw)
        # Unpack output
        if left:
            self.eigenvalues, self.left_eigenvectors, pre_eigenvectors = eig_output
            self.eigenvectors = sp.pre_right @ pre_eigenvectors
            if normalize_left:
                self._normalize_left_eigenvectors()
            self.modified_left_eigenvectors = self._build_modified_left_eigenvectors()
        else:
            self.eigenvalues, pre_eigenvectors = eig_output
            self.eigenvectors = sp.pre_right @ pre_eigenvectors

    def solve_sparse(self, subproblem, N, target, rebuild_matrices=False, left=False, normalize_left=True, raise_on_mismatch=True, **kw):
        """
        Perform targeted sparse eigenvector search for selected subproblem.
        This routine finds a subset of eigenvectors near the specified target.

        Parameters
        ----------
        subproblem : Subproblem object
            Subproblem for which to solve the EVP.
        N : int
            Number of eigenvectors to solve for. Note: the dense method may
            be more efficient for finding large numbers of eigenvectors.
        target : complex
            Target eigenvalue for search.
        rebuild_matrices : bool, optional
            Rebuild LHS matrices if coefficients have changed (default: False).
        left : bool, optional
            Solve for the left eigenvectors of the system in addition to the
            right eigenvectors. The left eigenvectors are the right eigenvectors
            of the conjugate-transposed problem. Follows same definition described
            in scipy.linalg.eig documentation (default: False).
        normalize_left : bool, optional
            Normalize the left eigenvectors such that the modified left eigenvectors
            form a biorthonormal (not just biorthogonal) set with respect to the right
            eigenvectors (default: True).
        raise_on_mismatch : bool, optional
            Raise a RuntimeError if the left and right eigenvalues do not match (default: True).
        **kw :
            Other keyword options passed to scipy.sparse.linalg.eig.
        """
        self.eigenvalue_subproblem = sp = subproblem
        # Build matrices if directed or not yet built
        if rebuild_matrices or not hasattr(sp, 'L_min'):
            self.build_matrices([sp], ['M', 'L'])
        # Solve as sparse general eigenvalue problem
        A = (sp.L_min @ sp.pre_right)
        B = - (sp.M_min @ sp.pre_right)
        # Solve for the right eigenvectors
        self.eigenvalues, pre_eigenvectors = scipy_sparse_eigs(A=A, B=B, N=N, target=target, matsolver=self.matsolver, **kw)
        self.eigenvectors = sp.pre_right @ pre_eigenvectors
        if left:
            # Solve for the left eigenvectors
            # Note: this definition of "left eigenvectors" is consistent with the documentation for scipy.linalg.eig
            self.left_eigenvalues, self.left_eigenvectors = scipy_sparse_eigs(A=A.getH(),
                                                                              B=B.getH(),
                                                                              N=N, target=np.conjugate(target),
                                                                              matsolver=self.matsolver, **kw)
            if not np.allclose(self.eigenvalues, np.conjugate(self.left_eigenvalues)):
                if raise_on_mismatch:
                    raise RuntimeError("Conjugate of left eigenvalues does not match right eigenvalues. "
                                       "The full sets of left and right vectors won't form a biorthogonal set. "
                                       "This error can be disabled by passing raise_on_mismatch=False to "
                                       "solve_sparse().")
                else:
                    logger.warning("Conjugate of left eigenvalues does not match right eigenvalues.")
            # In absence of above warning, modified_left_eigenvectors forms a biorthogonal set with the right
            # eigenvectors.
            if normalize_left:
                self._normalize_left_eigenvectors()
            self.modified_left_eigenvectors = self._build_modified_left_eigenvectors()

    def set_state(self, index, subsystem):
        """
        Set state vector to the specified eigenmode.

        Parameters
        ----------
        index : int
            Index of desired eigenmode.
        subsystem : Subsystem object or int
            Subsystem that will be set to the corresponding eigenmode.
            If an integer, the corresponding subsystem of the last specified
            eigenvalue_subproblem will be used.
        """
        # TODO: allow setting left modified eigenvectors?
        subproblem = self.eigenvalue_subproblem
        if isinstance(subsystem, int):
            subsystem = subproblem.subsystems[subsystem]
        # Check selection
        if subsystem not in subproblem.subsystems:
            raise ValueError("subsystem must be in eigenvalue_subproblem")
        # Set coefficients
        for var in self.state:
            var['c'] = 0
        subsystem.scatter(self.eigenvectors[:, index], self.state)


class LinearBoundaryValueSolver(SolverBase):
    """
    Linear boundary value problem solver.

    Parameters
    ----------
    problem : Problem object
        Dedalus problem.
    **kw :
        Other options passed to ProblemBase.

    Attributes
    ----------
    state : list of Field objects
        Problem variables containing solution (after solve method is called).
    """

    # Default to factorizer to speed up repeated solves
    matsolver_default = 'MATRIX_FACTORIZER'
    matrices = ['L']

    def __init__(self, problem, **kw):
        logger.debug('Beginning LBVP instantiation')
        super().__init__(problem, **kw)
        self.subproblem_matsolvers = {}
        self.subproblem_matsolvers_adjoint = {}
        self.iteration = 0
        # Create RHS handler
        F_handler = self.evaluator.add_system_handler(iter=1, group='F')
        for eq in problem.eqs:
            F_handler.add_task(eq['F'])
        F_handler.build_system()
        self.F = F_handler.fields

        self.F_adj = []
        self.state_adj = []
        self.build_adjoint()
        logger.debug('Finished LBVP instantiation')

    def print_subproblem_ranks(self, subproblems=None):
        """Print rank of each subproblem LHS."""
        if subproblems is None:
            subproblems = self.subproblems
        # Check matrix rank
        for i, sp in enumerate(subproblems):
            if not hasattr(sp, 'L_min'):
                continue
            L = (sp.L_min @ sp.pre_right).A
            print(f"MPI rank: {self.dist.comm.rank}, subproblem: {i}, group: {sp.group}, matrix rank: {np.linalg.matrix_rank(L)}/{L.shape[0]}, cond: {np.linalg.cond(L):.1e}")

    def solve(self, subproblems=None, rebuild_matrices=False):
        """
        Solve BVP over selected subproblems.

        Parameters
        ----------
        subproblems : Subproblem object or list of Subproblem objects, optional
            Subproblems for which to solve the BVP (default: None (all)).
        rebuild_matrices : bool, optional
            Rebuild LHS matrices if coefficients have changed (default: False).
        """
        # Resolve subproblems
        if subproblems is None:
            subproblems = self.subproblems
        if isinstance(subproblems, subsystems.Subproblem):
            subproblems = [subproblems]
        # Build matrices and matsolvers if directed or not yet built
        if rebuild_matrices:
            sp_to_build = subproblems
        else:
            sp_to_build = [sp for sp in subproblems if sp not in self.subproblem_matsolvers]
        if sp_to_build:
            self.build_matrices(sp_to_build, ['L'])
            for sp in sp_to_build:
                L = sp.L_min @ sp.pre_right
                self.subproblem_matsolvers[sp] = self.matsolver(L, self)
        # Compute RHS
        self.evaluator.evaluate_scheduled(iteration=self.iteration)
        # Ensure coeff space before subsystem gathers/scatters
        for field in self.F:
            field.change_layout('c')
        for field in self.state:
            field.preset_layout('c')
        # Solve system for each subproblem, updating state
        for sp in subproblems:
            n_ss = len(sp.subsystems)
            # Gather and left-precondition RHS
            pF = np.zeros((sp.pre_left.shape[0], n_ss), dtype=self.dtype)  # CREATES TEMPORARY
            csr_matvecs(sp.pre_left, sp.gather(self.F), pF)
            # Solve, right-precondition, and scatter X
            pX = self.subproblem_matsolvers[sp].solve(pF)  # CREATES TEMPORARY
            X = np.zeros((sp.pre_right.shape[0], n_ss), dtype=self.dtype)  # CREATES TEMPORARY
            csr_matvecs(sp.pre_right, pX.reshape((-1, n_ss)), X)
            sp.scatter(X, self.state)
        self.iteration += 1

    def evaluate_handlers(self, handlers=None):
        """Evaluate specified list of handlers (all by default)."""
        if handlers is None:
            handlers = self.evaluator.handlers
        self.evaluator.evaluate_handlers(handlers, iteration=self.iteration)

    def build_adjoint(self):
        """
        Build a field system for the adjoint system
        self.F_adj has the same layout as self.F
        self.state_adj has the same layout as self.state
        """
        if not self.F_adj:
            for field in self.F:
                field_adj = field.copy_adjoint()
                # Zero the system
                field_adj['c'] *= 0
                if field.name:
                    # If the direct field has a name, give the adjoint a 
                    # corresponding name
                    field_adj.name = '%s_adj' % field.name
                self.F_adj.append(field_adj)

        if not self.state_adj:
            for field in self.state:
                field_adj = field.copy_adjoint()
                # Zero the system
                field_adj['c'] *= 0
                if field.name:
                    # If the direct field has a name, give the adjoint a 
                    # corresponding name
                    field_adj.name = '%s_adj' % field.name
                self.state_adj.append(field_adj)

    def solve_adjoint(self, subproblems=None, rebuild_matrices=False):
        """
        Solve transposed BVP over selected subproblems.

        Parameters
        ----------
        subproblems : Subproblem object or list of Subproblem objects, optional
            Subproblems for which to solve the BVP (default: None (all)).
        rebuild_matrices : bool, optional
            Rebuild LHS matrices if coefficients have changed (default: False).
        """
        # Resolve subproblems
        if subproblems is None:
            subproblems = self.subproblems
        if isinstance(subproblems, subsystems.Subproblem):
            subproblems = [subproblems]
        # Rebuild matrices and matsolvers if directed or not yet built
        if rebuild_matrices:
            rebuild_subproblems = subproblems
        else:
            rebuild_subproblems = [sp for sp in subproblems if sp not in self.subproblem_matsolvers_adjoint]
        if rebuild_subproblems:
            self.build_matrices(rebuild_subproblems)
            for sp in rebuild_subproblems:
                L = sp.L_min @ sp.pre_right
                self.subproblem_matsolvers_adjoint[sp] = self.matsolver(np.conj(L).T, self)
        # Compute RHS
        # self.evaluator.evaluate_group('F', sim_time=0, wall_time=0, iteration=0)
        # TODO: see if an evaluator for the adjoint is worthwhile
        # Ensure coeff space before subsystem gathers/scatters
        for field in self.state_adj:
            field.change_layout('c')
        for field in self.F_adj:
            field.preset_layout('c')
        # Solve system for each subproblem, updating state
        for sp in subproblems:
            n_ss = len(sp.subsystems)
            # Gather and adjoint right--precondition RHS
            pF = np.zeros((sp.pre_right.shape[1], n_ss), dtype=self.dtype)  # CREATES TEMPORARY
            # TODO: get working with csr_matvecs. Tranposing changes csr to csc
            csr_matvecs((np.conj(sp.pre_right).T).tocsr(), sp.gather(self.state_adj), pF)
            # Adjoint solve, adjoint left-precondition, and scatter X
            pX = self.subproblem_matsolvers_adjoint[sp].solve(pF)  # CREATES TEMPORARY
            X = np.zeros((sp.pre_left.shape[1], n_ss), dtype=self.dtype)  # CREATES TEMPORARY
            csr_matvecs((np.conj(sp.pre_left).T).tocsr(), pX.reshape((-1, n_ss)), X)
            sp.scatter(X, self.F_adj)


class NonlinearBoundaryValueSolver(SolverBase):
    """
    Nonlinear boundary value problem solver.

    Parameters
    ----------
    problem : Problem object
        Dedalus problem.
    **kw :
        Other options passed to ProblemBase.

    Attributes
    ----------
    state : list of Field objects
        Problem variables containing solution.
    perturbations : list of Field objects
        Perturbations to problem variables from each Newton iteration.
    iteration : int
        Current iteration.
    """

    # Default to solver since every iteration sees a new matrix
    matsolver_default = 'MATRIX_SOLVER'
    matrices = ['dH']

    def __init__(self, problem, **kw):
        logger.debug('Beginning NLBVP instantiation')
        super().__init__(problem, **kw)
        self.perturbations = problem.perturbations
        self.iteration = 0
        # Create RHS handler
        F_handler = self.evaluator.add_system_handler(iter=1, group='F')
        for eq in problem.eqs:
            F_handler.add_task(eq['H'])
        F_handler.build_system()
        self.F = F_handler.fields

        self.F_adj = []
        self.state_adj = []
        self.build_adjoint()
        logger.debug('Finished NLBVP instantiation')

    def build_adjoint(self):
        """
        Build a field system for the adjoint system
        self.F_adj has the same layout as self.F
        self.state_adj has the same layout as self.state
        """
        if not self.F_adj:
            for field in self.F:
                field_adj = field.copy_adjoint()
                # Zero the system
                field_adj['c'] *= 0
                if field.name:
                    # If the direct field has a name, give the adjoint a 
                    # corresponding name
                    field_adj.name = '%s_adj' % field.name
                self.F_adj.append(field_adj)

        if not self.state_adj:
            for field in self.state:
                field_adj = field.copy_adjoint()
                # Zero the system
                field_adj['c'] *= 0
                if field.name:
                    # If the direct field has a name, give the adjoint a 
                    # corresponding name
                    field_adj.name = '%s_adj' % field.name
                self.state_adj.append(field_adj)

    def newton_iteration(self, damping=1):
        """Update solution with a Newton iteration."""
        # Compute RHS
        self.evaluator.evaluate_scheduled(iteration=self.iteration)
        # Recompute Jacobian
        # TODO: split out linear part for faster recomputation?
        self.build_matrices(self.subproblems, ['dH'])
        # Ensure coeff space before subsystem gathers/scatters
        for field in self.F:
            field.change_layout('c')
        for field in self.perturbations:
            field.preset_layout('c')
        # Solve system for each subproblem, updating perturbations
        for sp in self.subproblems:
            n_ss = len(sp.subsystems)
            # Gather and left-precondition RHS
            pF = np.zeros((sp.pre_left.shape[0], n_ss), dtype=self.dtype)
            csr_matvecs(sp.pre_left, sp.gather(self.F), pF)
            # Solve, right-precondition, and scatter X
            sp_matsolver = self.matsolver(sp.dH_min @ sp.pre_right, self)
            pX = - sp_matsolver.solve(pF)
            X = np.zeros((sp.pre_right.shape[0], n_ss), dtype=self.dtype)
            csr_matvecs(sp.pre_right, pX.reshape((-1, n_ss)), X)
            sp.scatter(X, self.perturbations)
        # Update state
        for var, pert in zip(self.state, self.perturbations):
            var['c'] += damping * pert['c']
        self.iteration += 1

<<<<<<< HEAD
    def evaluate_handlers(self, handlers=None):
        """Evaluate specified list of handlers (all by default)."""
        if handlers is None:
            handlers = self.evaluator.handlers
        self.evaluator.evaluate_handlers(handlers, iteration=self.iteration)

=======
    def solve_adjoint(self):
        # subsystems.build_subproblem_matrices(self, self.subproblems, ['dH'])
        # Ensure coeff space before subsystem gathers/scatters
        for field in self.F_adj:
            field.preset_layout('c')
        for field in self.state_adj:
            field.change_layout('c')

        # Solve system for each subproblem, updating perturbations
        for sp in self.subproblems:
            n_ss = len(sp.subsystems)
            # Gather and adjoint-right-precondition RHS
            X = np.zeros((sp.pre_right.shape[-1], n_ss), dtype=self.dtype)
            csr_matvecs(np.conj(sp.pre_right).T.tocsr(), sp.gather(self.state_adj), X)
            # Solve
            sp_matsolver = self.matsolver(np.conj(sp.dH_min @ sp.pre_right).T, self)
            pX = - sp_matsolver.solve(X)
            pF = np.zeros((sp.pre_left.shape[-1], n_ss), dtype=self.dtype)
            csr_matvecs(np.conj(sp.pre_left).T.tocsr(), pX.reshape((-1, n_ss)), pF)
            sp.scatter(pF, self.F_adj)
>>>>>>> 931f7d36

class InitialValueSolver(SolverBase):
    """
    Initial value problem solver.

    Parameters
    ----------
    problem : Problem object
        Dedalus problem.
    timestepper : Timestepper class
        Timestepper to use in evolving initial conditions.
    enforce_real_cadence : int, optional
        Iteration cadence for enforcing Hermitian symmetry on real variables (default: 100).
    warmup_iterations : int, optional
        Number of warmup iterations to disregard when computing runtime statistics (default: 10).
    **kw :
        Other options passed to ProblemBase.

    Attributes
    ----------
    state : list of Field objects
        Problem variables containing solution.
    stop_sim_time : float
        Simulation stop time, in simulation units.
    stop_wall_time : float
        Wall stop time, in seconds from instantiation.
    stop_iteration : int
        Stop iteration.
    sim_time : float
        Current simulation time.
    iteration : int
        Current iteration.
    dt : float
        Last timestep.
    """

    # Default to factorizer to speed up repeated solves
    matsolver_default = 'MATRIX_FACTORIZER'
    matrices = ['M', 'L']

    def __init__(self, problem, timestepper, enforce_real_cadence=100, warmup_iterations=10, **kw):
        logger.debug('Beginning IVP instantiation')
        super().__init__(problem, **kw)
        if np.isrealobj(self.dtype.type()):
            self.enforce_real_cadence = enforce_real_cadence
        else:
            self.enforce_real_cadence = None
        self._bcast_array = np.zeros(1, dtype=float)
        self.init_time = self.world_time
        # Build LHS matrices
        self.build_matrices(self.subproblems, ['M', 'L'])
        # Compute total modes
        local_modes = sum(ss.subproblem.pre_right.shape[1] for ss in self.subsystems)
        self.total_modes = self.dist.comm.allreduce(local_modes, op=MPI.SUM)
        # Create RHS handler
        F_handler = self.evaluator.add_system_handler(iter=1, group='F')
        for eq in problem.eqs:
            F_handler.add_task(eq['F'])
        F_handler.build_system()
        self.F = F_handler.fields
        # Initialize timestepper
        self.timestepper = timestepper(self)
        # Attributes
        self.sim_time = self.initial_sim_time = problem.time.allreduce_data_max(layout='g')
        self.iteration = self.initial_iteration = 0
        self.warmup_iterations = warmup_iterations
        # Default integration parameters
        self.stop_sim_time = np.inf
        self.stop_wall_time = np.inf
        self.stop_iteration = np.inf
        logger.debug('Finished IVP instantiation')

    @property
    def sim_time(self):
        return self._sim_time

    @sim_time.setter
    def sim_time(self, t):
        self._sim_time = t
        self.problem.time['g'] = t

    @property
    def world_time(self):
        if self.dist.comm.size == 1:
            return time.time()
        else:
            # Broadcast time from root process
            self._bcast_array[0] = time.time()
            self.dist.comm_cart.Bcast(self._bcast_array, root=0)
            return self._bcast_array[0]

    @property
    def wall_time(self):
        """Seconds ellapsed since instantiation."""
        return self.world_time - self.init_time

    @property
    def proceed(self):
        """Check that current time and iteration pass stop conditions."""
        if self.sim_time >= self.stop_sim_time:
            logger.info('Simulation stop time reached.')
            return False
        elif self.wall_time >= self.stop_wall_time:
            logger.info('Wall stop time reached.')
            return False
        elif self.iteration >= self.stop_iteration:
            logger.info('Stop iteration reached.')
            return False
        else:
            return True

    def load_state(self, path, index=-1, allow_missing=False):
        """
        Load state from HDF5 file. Currently can only load grid space data.

        Parameters
        ----------
        path : str or pathlib.Path
            Path to Dedalus HDF5 savefile
        index : int, optional
            Local write index (within file) to load (default: -1)
        allow_missing : bool, optional
            Do not raise an error if state variables are missing from the savefile (default: False).

        Returns
        -------
        write : int
            Global write number of loaded write
        dt : float
            Timestep at loaded write
        """
        path = pathlib.Path(path)
        logger.info("Loading solver state from: {}".format(path))
        with h5py.File(str(path), mode='r') as file:
            # Load solver attributes
            write = file['scales']['write_number'][index]
            dt = file['scales']['timestep'][index]
            self.iteration = self.initial_iteration = file['scales']['iteration'][index]
            self.sim_time = self.initial_sim_time = file['scales']['sim_time'][index]
            # Log restart info
            logger.info("Loading iteration: {}".format(self.iteration))
            logger.info("Loading write: {}".format(write))
            logger.info("Loading sim time: {}".format(self.sim_time))
            logger.info("Loading timestep: {}".format(dt))
            # Load fields
            for field in self.state:
                if field.name in file['tasks']:
                    field.load_from_hdf5(file, index)
                elif allow_missing:
                    logger.warning(f"Field '{field.name}' not found in savefile.")
                else:
                    raise IOError(f"Field '{field.name}' not found in savefile. Set allow_missing=True to ignore this error.")
        return write, dt

    def enforce_hermitian_symmetry(self, fields):
        """Transform fields to grid and back."""
        # TODO: maybe this should be on scales=1?
        for f in fields:
            f.change_scales(f.domain.dealias)
        self.evaluator.require_grid_space(fields)
        self.evaluator.require_coeff_space(fields)

    def step(self, dt):
        """Advance system by one iteration/timestep."""
        # Assert finite timestep
        if not np.isfinite(dt):
            raise ValueError("Invalid timestep")
        # Enforce Hermitian symmetry for real variables
        if self.enforce_real_cadence:
            # Enforce for as many iterations as timestepper uses internally
            if self.iteration % self.enforce_real_cadence < self.timestepper.steps:
                self.enforce_hermitian_symmetry(self.state)
        # Record times
        wall_time = self.wall_time
        if self.iteration == self.initial_iteration:
            self.start_time = wall_time
        if self.iteration == self.initial_iteration + self.warmup_iterations:
            self.warmup_time = wall_time
        # Advance using timestepper
        self.timestepper.step(dt, wall_time)
        # Update iteration
        self.iteration += 1
        self.dt = dt

    def evolve(self, timestep_function, log_cadence=100):
        """Advance system until stopping criterion is reached."""
        # Check for a stopping criterion
        if np.isinf(self.stop_sim_time):
            if np.isinf(self.stop_wall_time):
                if np.isinf(self.stop_iteration):
                    raise ValueError("No stopping criterion specified.")
        # Evolve
        try:
            logger.info("Starting main loop")
            while self.proceed:
                timestep = timestep_function()
                self.step(timestep)
                if (self .iteration-1) % log_cadence == 0:
                    logger.info(f"Iteration={self.iteration}, Time={self.sim_time:e}, Step={timestep:e}")
        except:
            logger.error('Exception raised, triggering end of main loop.')
            raise
        finally:
            self.log_stats()

    def print_subproblem_ranks(self, subproblems=None, dt=1):
        """Print rank of each subproblem LHS."""
        if subproblems is None:
            subproblems = self.subproblems
        # Check matrix rank
        for i, sp in enumerate(subproblems):
            M = sp.M_min @ sp.pre_right
            L = sp.L_min @ sp.pre_right
            A = (M + dt*L).A
            print(f"MPI rank: {self.dist.comm.rank}, subproblem: {i}, group: {sp.group}, matrix rank: {np.linalg.matrix_rank(A)}/{A.shape[0]}, cond: {np.linalg.cond(A):.1e}")

    def evaluate_handlers_now(self, dt, handlers=None):
        logger.warning("Deprecation warning: evaluate_handlers_now -> evaluate_handlers")
        self.evaluate_handlers(handlers=handlers, dt=dt)

    def evaluate_handlers(self, handlers=None, dt=0):
        """Evaluate specified list of handlers (all by default)."""
        if handlers is None:
            handlers = self.evaluator.handlers
        self.evaluator.evaluate_handlers(handlers, iteration=self.iteration, wall_time=self.wall_time, sim_time=self.sim_time, timestep=dt)

    def log_stats(self, format=".4g"):
        """Log timing statistics with specified string formatting (optional)."""
        log_time = self.wall_time
        logger.info(f"Final iteration: {self.iteration}")
        logger.info(f"Final sim time: {self.sim_time}")
        logger.info(f"Setup time (init - iter 0): {self.start_time:{format}} sec")
        if self.iteration >= self.initial_iteration + self.warmup_iterations:
            warmup_time = self.warmup_time - self.start_time
            run_time = log_time - self.warmup_time
            cpus = self.dist.comm.size
            modes = self.total_modes
            stages = (self.iteration - self.warmup_iterations - self.initial_iteration) * self.timestepper.stages
            logger.info(f"Warmup time (iter 0-{self.warmup_iterations}): {warmup_time:{format}} sec")
            logger.info(f"Run time (iter {self.warmup_iterations}-end): {run_time:{format}} sec")
            logger.info(f"CPU time (iter {self.warmup_iterations}-end): {run_time*cpus/3600:{format}} cpu-hr")
            logger.info(f"Speed: {(modes*stages/cpus/run_time):{format}} mode-stages/cpu-sec")
        else:
            logger.info(f"Timings unavailable because warmup did not complete.")<|MERGE_RESOLUTION|>--- conflicted
+++ resolved
@@ -580,14 +580,12 @@
             var['c'] += damping * pert['c']
         self.iteration += 1
 
-<<<<<<< HEAD
     def evaluate_handlers(self, handlers=None):
         """Evaluate specified list of handlers (all by default)."""
         if handlers is None:
             handlers = self.evaluator.handlers
         self.evaluator.evaluate_handlers(handlers, iteration=self.iteration)
 
-=======
     def solve_adjoint(self):
         # subsystems.build_subproblem_matrices(self, self.subproblems, ['dH'])
         # Ensure coeff space before subsystem gathers/scatters
@@ -608,7 +606,6 @@
             pF = np.zeros((sp.pre_left.shape[-1], n_ss), dtype=self.dtype)
             csr_matvecs(np.conj(sp.pre_left).T.tocsr(), pX.reshape((-1, n_ss)), pF)
             sp.scatter(pF, self.F_adj)
->>>>>>> 931f7d36
 
 class InitialValueSolver(SolverBase):
     """
