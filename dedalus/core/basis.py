"""
Abstract and built-in classes for spectral bases.

"""

import math
import numpy as np
from scipy import sparse
from functools import reduce
import operator

from . import operators
<<<<<<< HEAD
from ..libraries import spin_recombination
=======
from ..tools.array import kron
>>>>>>> 06bddab5
from ..tools.array import axslice
from ..tools.array import apply_matrix
from ..tools.array import permute_axis
from ..tools.cache import CachedAttribute
from ..tools.cache import CachedMethod
from ..tools.cache import CachedClass
from ..tools import jacobi
from ..tools import clenshaw
from ..tools.array import reshape_vector, axindex, axslice
from ..tools.dispatch import MultiClass

from .spaces import ParityInterval, Disk
from .coords import Coordinate, S2Coordinates, SphericalCoordinates
from .domain import Domain
from .field  import Operand
import dedalus_sphere
import numexpr as ne
#from . import transforms

import logging
logger = logging.getLogger(__name__.split('.')[-1])

from ..tools.config import config
#DEFAULT_LIBRARY = config['transforms'].get('DEFAULT_LIBRARY')
DEFAULT_LIBRARY = 'scipy'


class AffineCOV:
    """
    Class for affine change-of-variables for remapping space bounds.

    Parameters
    ----------
    native_bounds : tuple of floats
        Native bounds given as (lower, upper)
    problem_bounds : tuple of floats
        New bounds given as (lower, upper)
    """

    def __init__(self, native_bounds, problem_bounds):
        self.native_bounds = native_bounds
        self.problem_bounds = problem_bounds
        self.native_left, self.native_right = native_bounds
        self.native_length = self.native_right - self.native_left
        self.native_center = (self.native_left + self.native_right) / 2
        self.problem_left, self.problem_right = problem_bounds
        self.problem_length = self.problem_right - self.problem_left
        self.problem_center = (self.problem_left + self.problem_right) / 2
        self.stretch = self.problem_length / self.native_length

    def problem_coord(self, native_coord):
        """Convert native coordinates to problem coordinates."""
        if isinstance(native_coord, str):
            if native_coord in ('left', 'lower'):
                return self.problem_left
            elif native_coord in ('right', 'upper'):
                return self.problem_right
            elif native_coord in ('center', 'middle'):
                return self.problem_center
            else:
                raise ValueError("String coordinate '%s' not recognized." %native_coord)
        else:
            neutral_coord = (native_coord - self.native_left) / self.native_length
            return self.problem_left + neutral_coord * self.problem_length

    def native_coord(self, problem_coord):
        """Convert problem coordinates to native coordinates."""
        if isinstance(problem_coord, str):
            if problem_coord in ('left', 'lower'):
                return self.native_left
            elif problem_coord in ('right', 'upper'):
                return self.native_right
            elif problem_coord in ('center', 'middle'):
                return self.native_center
            else:
                raise ValueError("String coordinate '%s' not recognized." %problem_coord)
        else:
            neutral_coord = (problem_coord - self.problem_left) / self.problem_length
            return self.native_left + neutral_coord * self.native_length


class Basis:
    """Abstract base class for spectral bases."""

    def __init__(self, coords):
        self.coords = coords
        self.dist = coords.dist
        self.axis = coords.axis
        self.domain = Domain(self.dist, bases=(self,))

    @CachedAttribute
    def constant(self):
        return tuple(False for i in range(self.dim))

    # def __repr__(self):
    #     return '<%s %i>' %(self.__class__.__name__, id(self))

    # def __str__(self):
    #     return '%s.%s' %(self.space.name, self.__class__.__name__)

    def __radd__(self, other):
        return self.__add__(other)

    def __rmul__(self, other):
        return self.__mul__(other)

    @property
    def first_axis(self):
        return self.axis

    @property
    def last_axis(self):
        return self.axis + self.dim - 1

    def grid_shape(self, scales):
        return tuple(int(np.ceil(s*n)) for s, n in zip(scales, self.shape))

    def global_grids(self, scales):
        """Global grids."""
        # Subclasses must implement
        # Returns tuple of global grids along each subaxis
        raise NotImplementedError

    def local_grids(self, scales):
        """Local grids."""
        # Subclasses must implement
        # Returns tuple of local grids along each subaxis
        raise NotImplementedError

    def local_elements(self):
        """
        Local element arrays used for output.
        Should correspond to all memory indices, NOT applying e.g. triangular truncation.
        """
        raise NotImplementedError

    def forward_transform(self, field, axis, gdata, cdata):
        """Grid-to-coefficient transform."""
        # Subclasses must implement
        # Performs transform along specified axis, must be in-place-safe.
        raise NotImplementedError

    def backward_transform(self, field, axis, cdata, gdata):
        """Coefficient-to-grid transform."""
        # Subclasses must implement
        # Performs transform along specified axis, must be in-place-safe.
        raise NotImplementedError

    # def __getitem__(self, mode):
    #     """Return field populated by one mode."""
    #     # if not self.compute_mode(mode):
    #     #     raise ValueError("Basis does not contain specified mode.")
    #     from .field import Field
    #     axis = self.space.axis
    #     out = Field(bases=[self], layout='c')
    #     data = np.zeros(out.global_shape, dtype=out.dtype)
    #     if mode < 0:
    #         mode += self.space.coeff_size
    #     data[axslice(axis, mode, mode+1)] = 1
    #     out.set_global_data(data)
    #     return out

    # @classmethod
    # def _check_coord(cls, coord):
    #     if not isinstance(coord, cls.coord_type):
    #         raise ValueError("Invalid coord type.")

    # @CachedAttribute
    # def inclusion_flags(self):
    #     return np.array([self.include_mode(i) for i in range(self.space.coeff_size)])

    # @CachedAttribute
    # def inclusion_matrix(self):
    #     diag = self.inclusion_flags.astype(float)
    #     return sparse.diags(diag, 0, format='csr')

    # @CachedAttribute
    # def modes(self):
    #     return np.arange(self.space.coeff_size)[self.inclusion_flags]

    # @CachedAttribute
    # def n_modes(self):
    #     return self.modes.size

    # def mode_map(self, group):
    #     flags = self.inclusion_flags
    #     matrix = self.inclusion_matrix
    #     # Restrict to group elements
    #     if group is not None:
    #         n0 = group * self.space.group_size
    #         n1 = n0 + self.space.group_size
    #         matrix = matrix[n0:n1, n0:n1]
    #         flags = flags[n0:n1]
    #     # Discard empty rows
    #     return matrix[flags, :]

    def ncc_matrix(self, arg_basis, coeffs, cutoff=1e-6):
        """Build NCC matrix via direct summation."""
        N = len(coeffs)
        for i in range(N):
            coeff = coeffs[i]
            # Build initial matrix
            if i == 0:
                matrix = self.product_matrix(arg_basis, i)
                total = 0 * sparse.kron(matrix, coeff)
                total.eliminate_zeros()
            if len(coeff.shape) or (abs(coeff) > cutoff):
                matrix = self.product_matrix(arg_basis, i)
                total = total + sparse.kron(matrix, coeff)
        return total

    def product_matrix(self, arg_basis, i):
        if arg_basis is None:
            N = self.size
            return sparse.coo_matrix(([1],([i],[0])), shape=(N,1)).tocsr()
        else:
            raise NotImplementedError()


# class Constant(Basis, metaclass=CachedClass):
#     """Constant basis."""

#     def __add__(self, other):
#         if other is self:
#             return self
#         else:
#             return NotImplemented

#     def __mul__(self, other):
#         if other is self:
#             return self
#         else:
#             return NotImplemented



class IntervalBasis(Basis):

    dim = 1
    subaxis_dependence = [True]

    def __init__(self, coord, size, bounds, dealias):
        self.coord = coord
        coord.check_bounds(bounds)
        self.coordsystem = coord
        self.size = size
        self.shape = (size,)
        self.bounds = bounds
        self.dealias = (dealias,)
        self.COV = AffineCOV(self.native_bounds, bounds)
        super().__init__(coord)

    # Why do we need this?
    def global_grids(self, scales=None):
        """Global grids."""
        if scales == None: scales = (1,)
        return (self.global_grid(scales[0]),)

    def global_grid(self, scale=None):
        """Global grid."""
        if scale == None: scale = 1
        native_grid = self._native_grid(scale)
        problem_grid = self.COV.problem_coord(native_grid)
        return reshape_vector(problem_grid, dim=self.dist.dim, axis=self.axis)

    # Why do we need this?
    def local_grids(self, scales=None):
        """Local grids."""
        if scales == None: scales = (1,)
        return (self.local_grid(scales[0]),)

    def local_grid(self, scale=None):
        """Local grid."""
        if scale == None: scale = 1
        local_elements = self.dist.grid_layout.local_elements(self.domain, scales=scale)[self.axis]
        native_grid = self._native_grid(scale)[local_elements]
        problem_grid = self.COV.problem_coord(native_grid)
        return reshape_vector(problem_grid, dim=self.dist.dim, axis=self.axis)

    def local_elements(self):
        local_elements = self.dist.coeff_layout.local_elements(self.domain, scales=scale)[self.axis]
        return (local_elements,)

    def _native_grid(self, scale):
        """Native flat global grid."""
        # Subclasses must implement
        raise NotImplementedError

    def global_shape(self, layout, scales):
        grid_space = layout.grid_space[self.axis]
        if grid_space:
            return self.grid_shape(scales)
        else:
            return self.shape

    def chunk_shape(self, layout):
        grid_space = layout.grid_space[self.axis]
        if grid_space:
            return 1
        else:
            # Chunk groups together
            return self.group_shape[0]

    def forward_transform(self, field, axis, gdata, cdata):
        """Forward transform field data."""
        data_axis = len(field.tensorsig) + axis
        grid_size = gdata.shape[data_axis]
        plan = self.transform_plan(grid_size)
        plan.forward(gdata, cdata, data_axis)

    def backward_transform(self, field, axis, cdata, gdata):
        """Backward transform field data."""
        data_axis = len(field.tensorsig) + axis
        grid_size = gdata.shape[data_axis]
        plan = self.transform_plan(grid_size)
        plan.backward(cdata, gdata, data_axis)

    def transform_plan(self, grid_size):
        # Subclasses must implement
        raise NotImplementedError

    def local_groups(self, basis_coupling):
        coupling, = basis_coupling
        if coupling:
            return [[None]]
        else:
            local_chunks = self.dist.coeff_layout.local_chunks(self.domain, scales=1)[self.axis]
            return [[group] for group in local_chunks]

    def local_group_slices(self, basis_group):
        group, = basis_group
        # Return slices
        if group is None:
            # Return all coefficients
            return [slice(None)]
        else:
            # Get local groups
            local_chunks = self.dist.coeff_layout.local_chunks(self.domain, scales=1)[self.axis]
            # Groups are stored sequentially
            local_index = list(local_chunks).index(group)
            group_size = self.group_shape[0]
            return [slice(local_index*group_size, (local_index+1)*group_size)]


class Jacobi(IntervalBasis, metaclass=CachedClass):
    """Jacobi polynomial basis."""

    group_shape = (1,)
    native_bounds = (-1, 1)
    transforms = {}

    def __init__(self, coord, size, bounds, a, b, a0=None, b0=None, dealias=1, library='matrix'):
        super().__init__(coord, size, bounds, dealias)
        # Default grid parameters
        if a0 is None:
            a0 = a
        if b0 is None:
            b0 = b
        self.a = float(a)
        self.b = float(b)
        self.a0 = float(a0)
        self.b0 = float(b0)
        self.library = library
        self.grid_params = (coord, bounds, a0, b0)
        #self.const = 1 / np.sqrt(jacobi.mass(self.a, self.b))

    def _new_a_b(self, a, b):
        return Jacobi(self.coord, self.size, self.bounds, a, b, a0=self.a0, b0=self.b0, dealias=self.dealias[0], library=self.library)

    def _native_grid(self, scale):
        """Native flat global grid."""
        N, = self.grid_shape((scale,))
        return jacobi.build_grid(N, a=self.a0, b=self.b0)

    @CachedMethod
    def transform_plan(self, grid_size):
        """Build transform plan."""
        return self.transforms[self.library](grid_size, self.size, self.a, self.b, self.a0, self.b0)

    # def weights(self, scales):
    #     """Gauss-Jacobi weights."""
    #     N = self.grid_shape(scales)[0]
    #     return jacobi.build_weights(N, a=self.a, b=self.b)

    # def __str__(self):
    #     space = self.space
    #     cls = self.__class__
    #     return '%s.%s(%s,%s)' %(space.name, cls.__name__, self.a, self.b)

    def __add__(self, other):
        if other is None:
            return self
        if other is self:
            return self
        if isinstance(other, Jacobi):
            if self.grid_params == other.grid_params:
                size = max(self.size, other.size)
                a = max(self.a, other.a)
                b = max(self.b, other.b)
                dealias = max(self.dealias[0], other.dealias[0])
                return Jacobi(self.coord, size, self.bounds, a, b, a0=self.a0, b0=self.b0, dealias=dealias, library=self.library)
        return NotImplemented

    def __mul__(self, other):
        if other is None:
            return self
        if other is self:
            return self
        if isinstance(other, Jacobi):
            if self.grid_params == other.grid_params:
                size = max(self.size, other.size)
                a = self.a0
                b = self.b0
                dealias = max(self.dealias[0], other.dealias[0])
                return Jacobi(self.coord, size, self.bounds, a, b, a0=self.a0, b0=self.b0, dealias=dealias, library=self.library)
        if isinstance(other, SpinWeightedSphericalHarmonics):
            return other.__mul__(self)
        return NotImplemented

    def __matmul__(self, other):
        if other is None:
            return self.__rmatmul__(other)
        else:
            return other.__rmatmul__(self)

    def __rmatmul__(self, other):
        return self.__mul__(other)

    # def include_mode(self, mode):
    #     return (0 <= mode < self.space.coeff_size)

    def Jacobi_matrix(self):
        return dedalus_sphere.jacobi.operator('Z')(self.size, self.a, self.b).square

    def ncc_matrix(self, arg_basis, coeffs, cutoff=1e-6):
        """Build NCC matrix via Clenshaw algorithm."""
        if arg_basis is None:
            return super().ncc_matrix(arg_basis, coeffs)
        # Kronecker Clenshaw on argument Jacobi matrix
        elif isinstance(arg_basis, Jacobi):
            N = self.size
            J = jacobi.jacobi_matrix(N, arg_basis.a, arg_basis.b)
            A, B = clenshaw.jacobi_recursion(N, self.a, self.b, J)
            f0 = self.const * sparse.identity(N)
            total = clenshaw.kronecker_clenshaw(coeffs, A, B, f0, cutoff=cutoff)
            # Conversion matrix
            input_basis = arg_basis
            output_basis = (self * arg_basis)
            conversion = ConvertJacobi._subspace_matrix(input_basis, output_basis)
            # Kronecker with identity for matrix coefficients
            coeff_size = total.shape[0] // conversion.shape[0]
            if coeff_size > 1:
                conversion = sparse.kron(conversion, sparse.identity(coeff_size))
            return (conversion @ total)
        else:
            raise ValueError("Jacobi ncc_matrix not implemented for basis type: %s" %type(arg_basis))

    def multiplication_matrix(self, subproblem, arg_basis, coeffs, ncc_comp, arg_comp, out_comp, cutoff=1e-6):
        if arg_basis is None:
            return super().ncc_matrix(arg_basis, coeffs.ravel(), cutoff=cutoff)
        # Jacobi parameters
        a_ncc = self.a
        b_ncc = self.b
        M = coeffs.size
        N = arg_basis.size
        J = arg_basis.Jacobi_matrix()
        A, B = clenshaw.jacobi_recursion(M, a_ncc, b_ncc, J)
        f0 = dedalus_sphere.jacobi.polynomials(1, a_ncc, b_ncc, 1)[0] * sparse.identity(N)
        return clenshaw.matrix_clenshaw(coeffs.ravel(), A, B, f0, cutoff=cutoff)

def Legendre(*args, **kw):
    return Jacobi(*args, a=0, b=0, **kw)


def Ultraspherical(*args, alpha, alpha0=None, **kw):
    # Default grid parameter
    if alpha0 is None:
        alpha0 = alpha
    a = b = alpha - 1/2
    a0 = b0 = alpha0 - 1/2
    return Jacobi(*args, a=a, b=b, a0=a0, b0=b0, **kw)


def ChebyshevT(*args, **kw):
    return Ultraspherical(*args, alpha=0, **kw)


def ChebyshevU(*args, **kw):
    return Ultraspherical(*args, alpha=1, **kw)


def ChebyshevV(*args, **kw):
    return Ultraspherical(*args, alpha=2, **kw)


class ConvertJacobi(operators.Convert, operators.SpectralOperator1D):
    """Jacobi polynomial conversion."""

    input_basis_type = Jacobi
    output_basis_type = Jacobi
    subaxis_dependence = [True]
    subaxis_coupling = [True]

    @staticmethod
    def _subspace_matrix(input_basis, output_basis):
        N = input_basis.size
        a0, b0 = input_basis.a, input_basis.b
        a1, b1 = output_basis.a, output_basis.b
        matrix = jacobi.conversion_matrix(N, a0, b0, a1, b1)
        return matrix.tocsr()


class ConvertConstantJacobi(operators.Convert, operators.SpectralOperator1D):

    input_basis_type = type(None)
    output_basis_type = Jacobi
    subaxis_dependence = [True]
    subaxis_coupling = [False]

    @staticmethod
    def _subspace_matrix(input_basis, output_basis):
        basis = output_basis
        MMT = basis.transforms['matrix'](grid_size=1, coeff_size=basis.size, a=basis.a, b=basis.b, a0=basis.a0, b0=basis.b0)
        return MMT.forward_matrix


class DifferentiateJacobi(operators.Differentiate):
    """Jacobi polynomial differentiation."""

    input_basis_type = Jacobi
    subaxis_dependence = [True]
    subaxis_coupling = [True]

    @staticmethod
    def _output_basis(input_basis):
        a = input_basis.a + 1
        b = input_basis.b + 1
        return input_basis._new_a_b(a, b)

    @staticmethod
    def _subspace_matrix(input_basis):
        N = input_basis.size
        a, b = input_basis.a, input_basis.b
        matrix = jacobi.differentiation_matrix(N, a, b)
        return (matrix.tocsr() / input_basis.COV.stretch)


class InterpolateJacobi(operators.Interpolate, operators.SpectralOperator1D):
    """Jacobi polynomial interpolation."""

    input_basis_type = Jacobi
    subaxis_dependence = [True]
    subaxis_coupling = [True]

    @staticmethod
    def _subspace_matrix(input_basis, position):
        N = input_basis.size
        a, b = input_basis.a, input_basis.b
        x = input_basis.COV.native_coord(position)
        interp_vector = jacobi.build_polynomials(N, a, b, x)
        # Return as 1*N array
        return interp_vector[None,:]

    @staticmethod
    def _output_basis(input_basis, position):
        return None


# class IntegrateJacobi(operators.Integrate):
#     """Jacobi polynomial integration."""

#     input_basis_type = Jacobi

#     @staticmethod
#     def _subspace_matrix(space, input_basis):
#         N = space.coeff_size
#         a, b = input_basis.a, input_basis.b
#         vector = jacobi.integration_vector(N, a, b)
#         return (vector * space.COV.stretch)


# class Fourier(Basis, metaclass=CachedClass):
#     """Fourier cosine/sine basis."""
#     #space_type = PeriodicInterval
#     const = 1

#     def __add__(self, other):
#         space = self.space
#         if other is None:
#             return space.Fourier
#         elif other is space.Fourier:
#             return space.Fourier
#         else:
#             return NotImplemented

#     def __mul__(self, other):
#         space = self.space
#         if other is None:
#             return space.Fourier
#         elif other is space.Fourier:
#             return space.Fourier
#         else:
#             return NotImplemented

#     def __pow__(self, other):
#         return self.space.Fourier

#     @CachedAttribute
#     def wavenumbers(self):
#         kmax = self.space.kmax
#         return np.concatenate((np.arange(0, kmax+1), np.arange(-kmax, 0)))

#     def include_mode(self, mode):
#         k = mode // 2
#         if (mode % 2) == 0:
#             # Cosine modes: drop Nyquist mode
#             return (0 <= k <= self.space.kmax)
#         else:
#             # Sine modes: drop k=0 and Nyquist mode
#             return (1 <= k <= self.space.kmax)


class ComplexFourier(IntervalBasis):
    """Fourier complex exponential basis."""

    group_shape = (1,)
    native_bounds = (0, 2*np.pi)
    transforms = {}

    def __add__(self, other):
        if other is None:
            return self
        elif other is self:
            return self
        else:
            return NotImplemented

    def __mul__(self, other):
        if other is None:
            return self
        elif other is self:
            return self
        else:
            return NotImplemented

    def __matmul__(self, other):
        if other is None:
            return self.__rmatmul__(other)
        else:
            return other.__rmatmul__(self)

    def __rmatmul__(self, other):
        if other is None:
            return self
        else:
            return NotImplemented

    # def __pow__(self, other):
    #     return self.space.Fourier

    def __init__(self, coord, size, bounds, dealias=1, library=None):
        super().__init__(coord, size, bounds, dealias)
        if library is None:
            library = 'fftw'
        self.library = library
        self.kmax = kmax = (size - 1) // 2
        self.wavenumbers = np.concatenate((np.arange(0, kmax+2), np.arange(-kmax, 0)))  # Includes Nyquist mode
        # No permutations by default
        self.forward_coeff_permutation = None
        self.backward_coeff_permutation = None

    def _native_grid(self, scale):
        """Native flat global grid."""
        N, = self.grid_shape((scale,))
        return (2 * np.pi / N) * np.arange(N)

    @CachedMethod
    def transform_plan(self, grid_size):
        """Build transform plan."""
        return self.transforms[self.library](grid_size, self.size)

    def local_elements(self):
        local_elements = self.dist.coeff_layout.local_elements(self.domain, scales=scale)[self.axis]
        return (self.wavenumbers[local_elements],)

    def forward_transform(self, field, axis, gdata, cdata):
        super().forward_transform(field, axis, gdata, cdata)
        if self.forward_coeff_permutation is not None:
            permute_axis(cdata, axis+len(field.tensorsig), self.forward_coeff_permutation, out=cdata)

    def backward_transform(self, field, axis, cdata, gdata):
        if self.backward_coeff_permutation is not None:
            permute_axis(cdata, axis+len(field.tensorsig), self.backward_coeff_permutation, out=cdata)
        super().backward_transform(field, axis, cdata, gdata)

    def local_group_slices(self, basis_group):
        group, = basis_group
        # Return slices
        if group is None:
            # Return all coefficients
            return [slice(None)]
        else:
            # Get local groups
            local_chunks = self.dist.coeff_layout.local_chunks(self.domain, scales=1)[self.axis]
            # Groups are stored sequentially
            if self.forward_coeff_permutation is None:
                global_groups = np.arange(self.size)
            else:
                global_groups = np.arange(self.size)[self.forward_coeff_permutation]
            local_groups = global_groups[local_chunks]
            local_index = list(local_groups).index(group)
            group_size = self.group_shape[0]
            return [slice(local_index*group_size, (local_index+1)*group_size)]

    # def include_mode(self, mode):
    #     k = mode // 2
    #     if (mode % 2) == 0:
    #         # Cosine modes: drop Nyquist mode
    #         return (0 <= k <= self.space.kmax)
    #     else:
    #         # Sine modes: drop k=0 and Nyquist mode
    #         return (1 <= k <= self.space.kmax)


class ConvertConstantComplexFourier(operators.Convert, operators.SpectralOperator1D):

    input_basis_type = type(None)
    output_basis_type = ComplexFourier
    subaxis_dependence = [True]
    subaxis_coupling = [False]

    @staticmethod
    def _subspace_matrix(input_basis, output_basis):
        basis = output_basis
        MMT = basis.transforms['matrix'](grid_size=1, coeff_size=output_basis.size)
        return MMT.forward_matrix


class DifferentiateComplexFourier(operators.Differentiate):
    """Complex Fourier differentiation."""

    input_basis_type = ComplexFourier
    bands = [0]
    subaxis_dependence = [True]
    subaxis_coupling = [False]
    dtype = np.complex128

    @staticmethod
    def _output_basis(input_basis):
        return input_basis

    @staticmethod
    def _subspace_entry(i, j, input_basis, *args):
        if i == j:
            k = input_basis.wavenumbers[i]
            return 1j*k / input_basis.COV.stretch
        else:
            raise


class InterpolateComplexFourier(operators.Interpolate, operators.SpectralOperator1D):
    """Complex Fourier interpolation."""

    input_basis_type = ComplexFourier
    subaxis_dependence = [True]
    subaxis_coupling = [True]
    dtype = np.complex128

    @staticmethod
    def _subspace_matrix(input_basis, position):
        N = input_basis.size
        x = input_basis.COV.native_coord(position)
        interp_vector = np.array([np.exp(1j*k*x) for k in input_basis.wavenumbers])
        # Return as 1*N array
        return interp_vector[None,:]

    @staticmethod
    def _output_basis(input_basis, position):
        return None


class RealFourier(IntervalBasis):
    """
    Fourier real sine/cosine basis.

    Modes: [cos 0, -sin 0, cos 1, -sin 1, ...]
    """

    group_shape = (2,)
    native_bounds = (0, 2*np.pi)
    transforms = {}
    default_library = 'fftw'

    def __init__(self, coord, size, bounds, dealias=1, library=None):
        if library is None:
            library = self.default_library
        super().__init__(coord, size, bounds, dealias)
        self.library = library
        self.kmax = kmax = (size - 1) // 2
        self.wavenumbers_no_repeats = np.arange(0, kmax+1)  # Excludes Nyquist mode
        self.wavenumbers = np.repeat(self.wavenumbers_no_repeats, 2)
        # No permutations by default
        self.forward_coeff_permutation = None
        self.backward_coeff_permutation = None

    def __add__(self, other):
        if other is None:
            return self
        elif other is self:
            return self
        else:
            return NotImplemented

    def __mul__(self, other):
        if other is None:
            return self
        elif other is self:
            return self
        else:
            return NotImplemented

    def __matmul__(self, other):
        if other is None:
            return self.__rmatmul__(other)
        else:
            return other.__rmatmul__(self)

    def __rmatmul__(self, other):
        if other is None:
            return self
        else:
            return NotImplemented

    # def __pow__(self, other):
    #     return self.space.Fourier

    def _native_grid(self, scale):
        """Native flat global grid."""
        N, = self.grid_shape((scale,))
        return (2 * np.pi / N) * np.arange(N)

    @CachedMethod
    def transform_plan(self, grid_size):
        """Build transform plan."""
        return self.transforms[self.library](grid_size, self.size)

    def local_elements(self):
        local_elements = self.dist.coeff_layout.local_elements(self.domain, scales=scale)[self.axis]
        return (self.wavenumbers[local_elements],)

    def forward_transform(self, field, axis, gdata, cdata):
        super().forward_transform(field, axis, gdata, cdata)
        if self.forward_coeff_permutation is not None:
            permute_axis(cdata, axis+len(field.tensorsig), self.forward_coeff_permutation, out=cdata)

    def backward_transform(self, field, axis, cdata, gdata):
        if self.backward_coeff_permutation is not None:
            permute_axis(cdata, axis+len(field.tensorsig), self.backward_coeff_permutation, out=cdata)
        super().backward_transform(field, axis, cdata, gdata)

    def local_group_slices(self, basis_group):
        group, = basis_group
        # Return slices
        if group is None:
            # Return all coefficients
            return [slice(None)]
        else:
            # Get local groups
            local_chunks = self.dist.coeff_layout.local_chunks(self.domain, scales=1)[self.axis]
            # Groups are stored sequentially
            if self.forward_coeff_permutation is None:
                global_groups = self.wavenumbers[::2]
            else:
                global_groups = self.wavenumbers[self.forward_coeff_permutation][::2]
            local_groups = global_groups[local_chunks]
            local_index = list(local_groups).index(group)
            group_size = self.group_shape[0]
            return [slice(local_index*group_size, (local_index+1)*group_size)]


class ConvertConstantRealFourier(operators.Convert, operators.SpectralOperator1D):

    input_basis_type = type(None)
    output_basis_type = RealFourier
    subaxis_dependence = [True]
    subaxis_coupling = [False]

    @staticmethod
    def _subspace_matrix(input_basis, output_basis):
        basis = output_basis
        MMT = basis.transforms['matrix'](grid_size=1, coeff_size=output_basis.size)
        return MMT.forward_matrix


class DifferentiateRealFourier(operators.Differentiate):

    input_basis_type = RealFourier
    bands = [-1, 1]
    subaxis_dependence = [True]
    subaxis_coupling = [False]
    dtype = np.float64

    @staticmethod
    def _output_basis(input_basis):
        return input_basis

    @staticmethod
    def _subspace_entry(i, j, input_basis):
        # dx(cos(k*x)) = k*(-sin(k*x))
        # dx(-sin(k*x)) = -k*cos(k*x)
        n = j // 2
        k = n / input_basis.COV.stretch
        if n == 0:
            return 0
        elif (j % 2) == 0:
            # dx(cos(k*x)) = k*(-sin(k*x))
            if i == (j + 1):
                return k
            else:
                return 0
        else:
            # dx(-sin(k*x)) = -k*cos(k*x)
            if i == (j - 1):
                return -k
            else:
                return 0

class InterpolateRealFourier(operators.Interpolate, operators.SpectralOperator1D):

    input_basis_type = RealFourier
    subaxis_dependence = [True]
    subaxis_coupling = [True]
    dtype = np.float64

    @staticmethod
    def _output_basis(input_basis, position):
        return None

    @staticmethod
    def _subspace_matrix(input_basis, position):
        # Interleaved cos(k*x), -sin(k*x)
        x = input_basis.COV.native_coord(position)
        k = input_basis.wavenumbers_no_repeats
        interp_vector = np.exp(1j*k*x).view(dtype=np.float64)
        interp_vector[1::2] *= -1
        # Return as 1*N array
        return interp_vector[None,:]


# class IntegrateFourier(operators.Integrate):
#     """Fourier series integration."""

#     input_basis_type = Fourier

#     @staticmethod
#     def _build_subspace_entry(j, space, input_basis):
#         # integral(cos(n*x), 0, 2*pi) = 2 * pi * δ(n, 0)
#         # integral(sin(n*x), 0, 2*pi) = 0
#         if j == 0:
#             return 2 * np.pi * space.COV.stretch
#         else:
#             return 0

# class HilbertTransformFourier(operators.HilbertTransform):
#     """Fourier series Hilbert transform."""

#     input_basis_type = Fourier
#     bands = [-1, 1]
#     separable = True

#     @staticmethod
#     def output_basis(space, input_basis):
#         return space.Fourier

#     @staticmethod
#     def _build_subspace_entry(i, j, space, input_basis):
#         # Hx(cos(n*x)) = sin(n*x)
#         # Hx(sin(n*x)) = -cos(n*x)
#         n = j // 2
#         if n == 0:
#             return 0
#         elif (j % 2) == 0:
#             # Hx(cos(n*x)) = sin(n*x)
#             if i == (j + 1):
#                 return 1
#             else:
#                 return 0
#         else:
#             # Hx(sin(n*x)) = -cos(n*x)
#             if i == (j - 1):
#                 return (-1)
#             else:
#                 return 0


# class Sine(Basis, metaclass=CachedClass):
#     """Sine series basis."""
#     space_type = ParityInterval
#     const = None
#     supported_dtypes = {np.float64, np.complex128}

#     def __add__(self, other):
#         space = self.space
#         if other is space.Sine:
#             return space.Sine
#         else:
#             return NotImplemented

#     def __mul__(self, other):
#         space = self.space
#         if other is None:
#             return space.Sine
#         elif other is space.Sine:
#             return space.Cosine
#         elif other is space.Cosine:
#             return space.Sine
#         else:
#             return NotImplemented

#     def __pow__(self, other):
#         space = self.space
#         if (other % 2) == 0:
#             return space.Cosine
#         elif (other % 2) == 1:
#             return space.Sine
#         else:
#             return NotImplemented

#     def include_mode(self, mode):
#         # Drop k=0 and Nyquist mode
#         k = mode
#         return (1 <= k <= self.space.kmax)


# class Cosine(Basis, metaclass=CachedClass):
#     """Cosine series basis."""
#     space_type = ParityInterval
#     const = 1

#     def __add__(self, other):
#         space = self.space
#         if other is None:
#             return space.Cosine
#         elif other is space.Cosine:
#             return space.Cosine
#         else:
#             return NotImplemented

#     def __mul__(self, other):
#         space = self.space
#         if other is None:
#             return space.Cosine
#         elif other is space.Sine:
#             return space.Sine
#         elif other is space.Cosine:
#             return space.Cosine
#         else:
#             return NotImplemented

#     def __pow__(self, other):
#         return self.space.Cosine

#     def include_mode(self, mode):
#         # Drop Nyquist mode
#         k = mode
#         return (0 <= k <= self.space.kmax)


# class InterpolateSine(operators.Interpolate):
#     """Sine series interpolation."""

#     input_basis_type = Sine

#     @staticmethod
#     def _build_subspace_entry(j, space, input_basis, position):
#         # sin(n*x)
#         x = space.COV.native_coord(position)
#         return math.sin(j*x)


# class InterpolateCosine(operators.Interpolate):
#     """Cosine series interpolation."""

#     input_basis_type = Cosine

#     @staticmethod
#     def _build_subspace_entry(j, space, input_basis, position):
#         # cos(n*x)
#         x = space.COV.native_coord(position)
#         return math.cos(j*x)


# class IntegrateSine(operators.Integrate):
#     """Sine series integration."""

#     input_basis_type = Sine

#     @staticmethod
#     def _build_subspace_entry(j, space, input_basis):
#         # integral(sin(n*x), 0, pi) = (2 / n) * (n % 2)
#         if (j % 2):
#             return 0
#         else:
#             return (2 / j) * space.COV.stretch


# class IntegrateCosine(operators.Integrate):
#     """Cosine series integration."""

#     input_basis_type = Cosine

#     @staticmethod
#     def _build_subspace_entry(j, space, input_basis):
#         # integral(cos(n*x), 0, pi) = pi * δ(n, 0)
#         if j == 0:
#             return np.pi * space.COV.stretch
#         else:
#             return 0


# class DifferentiateSine(operators.Differentiate):
#     """Sine series differentiation."""

#     input_basis_type = Sine
#     bands = [0]
#     separable = True

#     @staticmethod
#     def output_basis(space, input_basis):
#         return space.Cosine

#     @staticmethod
#     def _build_subspace_entry(i, j, space, input_basis):
#         # dx(sin(n*x)) = n*cos(n*x)
#         if i == j:
#             return j / space.COV.stretch
#         else:
#             return 0


# class DifferentiateCosine(operators.Differentiate):
#     """Cosine series differentiation."""

#     input_basis_type = Cosine
#     bands = [0]
#     separable = True

#     @staticmethod
#     def output_basis(space, input_basis):
#         return space.Sine

#     @staticmethod
#     def _build_subspace_entry(i, j, space, input_basis):
#         # dx(cos(n*x)) = -n*sin(n*x)
#         if i == j:
#             return (-j) / space.COV.stretch
#         else:
#             return 0


# class HilbertTransformSine(operators.HilbertTransform):
#     """Sine series Hilbert transform."""

#     input_basis_type = Sine
#     bands = [0]
#     separable = True

#     @staticmethod
#     def output_basis(space, input_basis):
#         return space.Cosine

#     @staticmethod
#     def _build_subspace_entry(i, j, space, input_basis):
#         # Hx(sin(n*x)) = -cos(n*x)
#         if i == j:
#             return (-1)
#         else:
#             return 0


# class HilbertTransformCosine(operators.HilbertTransform):
#     """Cosine series Hilbert transform."""

#     input_basis_type = Cosine
#     bands = [0]
#     separable = True

#     @staticmethod
#     def output_basis(space, input_basis):
#         return space.Sine

#     @staticmethod
#     def _build_subspace_entry(i, j, space, input_basis):
#         # Hx(cos(n*x)) = sin(n*x)
#         if i == j:
#             return 1
#         else:
#             return 0


class MultidimensionalBasis(Basis):

    def forward_transform(self, field, axis, gdata, cdata):
        subaxis = axis - self.axis
        return self.forward_transforms[subaxis](field, axis, gdata, cdata)

    def backward_transform(self, field, axis, cdata, gdata):
        subaxis = axis - self.axis
        return self.backward_transforms[subaxis](field, axis, cdata, gdata)


def reduced_view_5(data, axis1, axis2):
    shape = data.shape
    N0 = int(np.prod(shape[:axis1]))
    N1 = shape[axis1]
    N2 = int(np.prod(shape[axis1+1:axis2]))
    N3 = shape[axis2]
    N4 = int(np.prod(shape[axis2+1:]))
    return data.reshape((N0, N1, N2, N3, N4))


class SpinRecombinationBasis:

    @CachedMethod
    def spin_recombination_matrices(self, tensorsig):
        """Build matrices for appling spin recombination to each tensor rank."""
        # Setup unitary spin recombination
        # [azimuth, colatitude] -> [-, +]
        Us = {2:np.array([[-1j, 1], [1j, 1]]) / np.sqrt(2),
              3:np.array([[-1j, 1, 0], [1j, 1, 0], [0, 0, np.sqrt(2)]]) / np.sqrt(2)}
        # Perform unitary spin recombination along relevant tensor indeces
        U = []
        for i, cs in enumerate(tensorsig):
            if cs == self.coordsystem or (type(cs) is SphericalCoordinates and cs.sub_cs(self.coordsystem)):
                U.append(Us[cs.dim])
            #if self.coordsystem is vs: # kludge before we decide how compound coordinate systems work
            #    Ui = np.identity(vs.dim, dtype=np.complex128)
            #    Ui[:self.dim, :self.dim] = Us
            #    U.append(Ui)
            #elif self.coordsystem in vs.spaces:
            #    n = vector_space.get_index(self.space)
            #    Ui = np.identity(vector_space.dim, dtype=np.complex128)
            #    Ui[n:n+self.dim, n:n+self.dim] = Us
            #    U.append(Ui)
            else:
                U.append(None)
        return U

    def spin_recombination_matrix(self, tensorsig):
        U = self.spin_recombination_matrices(tensorsig)
        matrix = kron(*U)

        if self.dtype == np.float64:
            #matrix = np.array([[matrix.real,-matrix.imag],[matrix.imag,matrix.real]])
            matrix = (np.kron(matrix.real,np.array([[1,0],[0,1]]))
                      + np.kron(matrix.imag,np.array([[0,-1],[1,0]])))
        return matrix

    def forward_spin_recombination(self, tensorsig, temp):
        """Apply component-to-spin recombination."""
<<<<<<< HEAD
        if not tensorsig:
            np.copyto(out, gdata)
        else:
            U = self.spin_recombination_matrices(tensorsig)
            if gdata.dtype == np.complex128:
                if out is None:
                    out = gdata
                else:
                    # HACK: just copying the data so we can apply_matrix repeatedly
                    np.copyto(out, gdata)
                data = out
                for i, Ui in enumerate(U):
                    if Ui is not None:
                        # Directly apply U
                        apply_matrix(Ui, data, axis=i, out=data)
            elif gdata.dtype == np.float64:
                # We assume gdata and out are different data buffers
                # transforms alternate between using these buffers as input vs output
                # for an even number of transforms, we need a final copyto
                num_recombinations = 0
=======
        # HACK: just copying the data so we can apply_matrix repeatedly
        if tensorsig:
            U = self.spin_recombination_matrices(tensorsig)
            if self.dtype == np.complex128:
                for i, Ui in enumerate(U):
                    if Ui is not None:
                        # Directly apply U
                        apply_matrix(Ui, temp, axis=i, out=temp)
            elif self.dtype == np.float64:
                data_cos = temp[axslice(self.axis+len(tensorsig), 0, None, 2)]
                data_msin = temp[axslice(self.axis+len(tensorsig), 1, None, 2)]  # minus sine coefficient
>>>>>>> 06bddab5
                for i, Ui in enumerate(U):
                    dim = Ui.shape[0]
                    if num_recombinations % 2 == 0:
                        input_view = reduced_view_5(gdata, i, self.axis+len(tensorsig))
                        output_view = reduced_view_5(out, i, self.axis+len(tensorsig))
                    else:
                        input_view = reduced_view_5(out, i, self.axis+len(tensorsig))
                        output_view = reduced_view_5(gdata, i, self.axis+len(tensorsig))
                    if dim == 3:
                        spin_recombination.recombine_forward_dim3(input_view, output_view)
                    elif dim == 2:
                        spin_recombination.recombine_forward_dim2(input_view, output_view)
                    num_recombinations += 1
                if num_recombinations % 2 == 0:
                    np.copyto(out, gdata)

    def backward_spin_recombination(self, tensorsig, temp):
        """Apply spin-to-component recombination."""
<<<<<<< HEAD
        if not tensorsig:
            np.copyto(out, gdata)
        else:
            U = self.spin_recombination_matrices(tensorsig)
            if gdata.dtype == np.complex128:
                if out is None:
                    out = gdata
                else:
                    # HACK: just copying the data so we can apply_matrix repeatedly
                    np.copyto(out, gdata)
                data = out
                for i, Ui in enumerate(U):
                    if Ui is not None:
                        # Directly apply U
                        apply_matrix(Ui.T.conj(), data, axis=i, out=data)
            elif gdata.dtype == np.float64:
                # We assume gdata and out are different data buffers
                # transforms alternate between using these buffers as input vs output
                # for an even number of transforms, we need a final copyto
                num_recombinations = 0
=======
        # HACK: just copying the data so we can apply_matrix repeatedly
        if tensorsig:
            U = self.spin_recombination_matrices(tensorsig)
            if temp.dtype == np.complex128:
                for i, Ui in enumerate(U):
                    if Ui is not None:
                        # Directly apply U
                        apply_matrix(Ui.T.conj(), temp, axis=i, out=temp)
            elif temp.dtype == np.float64:
                data_cos = temp[axslice(self.axis+len(tensorsig), 0, None, 2)]
                data_msin = temp[axslice(self.axis+len(tensorsig), 1, None, 2)]  # minus sine coefficient
>>>>>>> 06bddab5
                for i, Ui in enumerate(U):
                    dim = Ui.shape[0]
                    if num_recombinations % 2 == 0:
                        input_view = reduced_view_5(gdata, i, self.axis+len(tensorsig))
                        output_view = reduced_view_5(out, i, self.axis+len(tensorsig))
                    else:
                        input_view = reduced_view_5(out, i, self.axis+len(tensorsig))
                        output_view = reduced_view_5(gdata, i, self.axis+len(tensorsig))
                    if dim == 3:
                        spin_recombination.recombine_backward_dim3(input_view, output_view)
                    elif dim == 2:
                        spin_recombination.recombine_backward_dim2(input_view, output_view)
                    num_recombinations += 1
                if num_recombinations % 2 == 0:
                    np.copyto(out, gdata)


# These are common for S2 and D2
class SpinBasis(MultidimensionalBasis, SpinRecombinationBasis):

    def __init__(self, coordsystem, shape, dealias, dtype=np.complex128, azimuth_library=None):
        self.coordsystem = coordsystem
        self.shape = shape
        self.dtype = dtype
        if np.isscalar(dealias):
            self.dealias = (dealias,) * 2
        elif len(dealias) != 2:
            raise ValueError("dealias must either be a number or a tuple of two numbers")
        else:
            self.dealias = dealias
        self.azimuth_library = azimuth_library
        self.mmax = (shape[0] - 1) // 2
        if dtype == np.complex128:
            self.azimuth_basis = ComplexFourier(coordsystem.coords[0], shape[0], bounds=(0, 2*np.pi), library=azimuth_library)
        elif dtype == np.float64:
            self.azimuth_basis = RealFourier(coordsystem.coords[0], shape[0], bounds=(0, 2*np.pi), library=azimuth_library)
        else:
            raise NotImplementedError()
        self.global_grid_azimuth = self.azimuth_basis.global_grid
        self.local_grid_azimuth = self.azimuth_basis.local_grid
        super().__init__(coordsystem)

    @CachedAttribute
    def local_m(self):
        layout = self.dist.coeff_layout
        local_m_elements = layout.local_elements(self.domain, scales=1)[self.axis]
        return tuple(self.azimuth_basis.wavenumbers[local_m_elements])

    def local_elements(self):
        CL = self.dist.coeff_layout
        LE = CL.local_elements(self.domain, scales=1)[self.axis:self.axis+self.dim]
        LE[0] = self.local_m
        return tuple(LE)

    @CachedMethod
    def spin_weights(self, tensorsig):
        # Spin-component ordering: [-, +, 0]
        Ss = {2:np.array([-1, 1], dtype=int), 3:np.array([-1, 1, 0], dtype=int)}
        S = np.zeros([cs.dim for cs in tensorsig], dtype=int)
        for i, cs in enumerate(tensorsig):
            if self.coordsystem == cs or (type(cs) is SphericalCoordinates and cs.S2coordsys == self.coordsystem):
                S[axslice(i, 0, cs.dim)] += reshape_vector(Ss[cs.dim], dim=len(tensorsig), axis=i)
            #if self.coordsystem is vs: # kludge before we decide how compound coordinate systems work
            #    S[axslice(i, 0, self.dim)] += reshape_vector(Ss, dim=len(tensorsig), axis=i)
            #elif self.coordsystem in vs:
            #    n = vs.get_index(self.coordsystem)
            #    S[axslice(i, n, n+self.dim)] += reshape_vector(Ss, dim=len(tensorsig), axis=i)
        return S

    @CachedMethod
    def spintotal(self, spinindex):
        spinorder = [-1, 1, 0]
        spin = lambda index: spinorder[index]
        return sum(spin(index) for index in spinindex)




class DiskBasis(SpinBasis):

    dim = 2
    dims = ['azimuth', 'radius']
    transforms = {}
    subaxis_dependence = [True, True]

    def __init__(self, coordsystem, shape, radius=1, k=0, alpha=0, dealias=(1,1), radius_library='matrix', **kw):
        super().__init__(coordsystem, shape, dealias, **kw)
        if radius <= 0:
            raise ValueError("Radius must be positive.")
        self.radius = radius
        self.k = k
        self.alpha = alpha
        self.radial_COV = AffineCOV((0, 1), (0, radius))
        self.radius_library = radius_library
        self.Nmax = shape[1] - 1
        if self.mmax > 2*self.Nmax:
            logger.warning("You are using more azimuthal modes than can be resolved with your current radial resolution")
            #raise ValueError("shape[0] cannot be more than twice shape[1].")
        if self.mmax == 0:
            self.forward_transforms = [self.forward_transform_azimuth_Mmax0,
                                       self.forward_transform_radius]
            self.backward_transforms = [self.backward_transform_azimuth_Mmax0,
                                        self.backward_transform_radius]
        else:
            self.forward_transforms = [self.forward_transform_azimuth,
                                       self.forward_transform_radius]
            self.backward_transforms = [self.backward_transform_azimuth,
                                        self.backward_transform_radius]

        self.grid_params = (coordsystem, radius, alpha, dealias)
        if self.mmax > 0 and self.Nmax > 0 and shape[0] % 2 != 0:
            raise ValueError("Don't use an odd phi resolution, please")
        if self.mmax > 0 and self.Nmax > 0 and self.dtype == np.float64 and shape[0] % 4 != 0:
            # TODO: probably we can get away with pairs rather than factors of 4...
            raise ValueError("Don't use a phi resolution that isn't divisible by 4, please")

        # ASSUMPTION: we assume we are dropping Nyquist mode, so shape=2 --> mmax = 0
        # m permutations for repacking triangular truncation
        if self.dtype == np.complex128:
            if self.mmax > 0:
                az_index = np.arange(shape[0])
                az_div, az_mod = divmod(az_index, 2)
                self.forward_m_perm = az_div + shape[0] // 2 * az_mod
                self.backward_m_perm = np.argsort(self.forward_m_perm)
            else:
                self.forward_m_perm = None
                self.backward_m_perm = None

            self.group_shape = (1, 1)
        elif self.dtype == np.float64:
            if self.mmax > 0:
                az_index = np.arange(shape[0])
                div2, mod2 = divmod(az_index, 2)
                div22 = div2 % 2
                self.forward_m_perm = (mod2 + div2) * (1 - div22) + (shape[0] - 1 + mod2 - div2) * div22
                self.backward_m_perm = np.argsort(self.forward_m_perm)
            else:
                self.forward_m_perm = None
                self.backward_m_perm = None

            self.group_shape = (2, 1)
        # this should probably be cleaned up later; needed for m permutation in disk
        self.azimuth_basis = self.S1_basis(radius=self.radius)

    @CachedAttribute
    def radial_basis(self):
        new_shape = (1, self.shape[1])
        dealias = self.dealias
        return DiskBasis(self.coordsystem, new_shape, radius=self.radius, k=self.k, alpha=self.alpha, dealias=dealias, radius_library=self.radius_library, dtype=self.dtype, azimuth_library=self.azimuth_library)

    @CachedMethod
    def S1_basis(self, radius=1):
        if self.dtype == np.complex128:
            S1_basis = ComplexFourier(self.coordsystem.coords[0], self.shape[0], bounds=(0, 2*np.pi), library=self.azimuth_library)
        elif self.dtype == np.float64:
            S1_basis = RealFourier(self.coordsystem.coords[0], self.shape[0], bounds=(0, 2*np.pi), library=self.azimuth_library)
        else:
            raise NotImplementedError()
        S1_basis.radius = radius
        S1_basis.forward_coeff_permutation  = self.forward_m_perm
        S1_basis.backward_coeff_permutation = self.backward_m_perm
        return S1_basis

    def global_shape(self, layout, scales):
        grid_space = layout.grid_space[self.first_axis:self.last_axis+1]
        grid_shape = self.grid_shape(scales)
        if grid_space[0]:
            # grid-grid space
            if self.mmax == 0:
                return (1, grid_shape[1])
            else:
                return grid_shape
        elif grid_space[1]:
            # coeff-grid space
            shape = list(grid_shape)
            shape[0] = self.shape[0]
            return tuple(shape)
        else:
            # coeff-coeff space
            Nphi = self.shape[0]

            if self.dtype == np.complex128:
                return self.shape
            elif self.dtype == np.float64:
                if Nphi > 1:
                    return self.shape
                else:
                    return (2, self.shape[1])

            # DRAFT Repacked triangular truncation for DiskBasis
            # if Nphi > 1:
            #     if self.dtype == np.complex128:
            #         raise
            #     elif self.dtype == np.float64:
            #         return (Nphi//2, Nmax+1+max(0, Nmax+2-Nphi//4))
            # else:
            #     if self.dtype == np.complex128:
            #         raise
            #     elif self.dtype == np.float64:
            #         return (2, Nmax+1+max(0, Nmax+2-Nphi//4))

    def chunk_shape(self, layout):
        grid_space = layout.grid_space[self.first_axis:self.last_axis+1]
        Nmax = self.Nmax
        if grid_space[0]:
            # grid-grid space
            return (1, 1)
        elif grid_space[1]:
            # coeff-grid space
            # pairs of m don't have to be distributed together
            # since folding is not implemented
            if self.dtype == np.complex128:
                return (1, 1)
            elif self.dtype == np.float64:
                # for mmax == 0, the additional sin mode is added *after* the transpose
                # in radial transform, not here.
                if self.mmax == 0:
                    return (1, 1)
                else:
                    return (2, 1)
        else:
            # coeff-coeff space
            if self.dtype == np.complex128:
                return (1, 1)
            elif self.dtype == np.float64:
                return (2, 1)

    def local_groups(self, basis_coupling):
        m_coupling, n_coupling = basis_coupling
        if (not m_coupling) and n_coupling:
            groups = []
            local_m = self.local_m
            for m in local_m:
                # Avoid writing repeats for real data
                if [m,None] not in groups:
                    groups.append([m, None])
            return groups
        else:
            raise NotImplementedError()

    def local_group_slices(self, basis_group):
        m_group, n_group = basis_group
        if (m_group is not None) and (n_group is None):
            local_m = self.local_m
            local_indices = np.where((local_m==m_group))
            m_index = local_indices[0][0]
            m_gs = self.group_shape[0]
            m_slice = slice(m_index, m_index+m_gs)
            n_slice = self.n_slice(m_group)
            return [m_slice, n_slice]
        else:
            raise NotImplementedError()

    def _n_limits(self, m):
        nmin = dedalus_sphere.zernike.min_degree(m)
        return (nmin, self.Nmax)

    def n_size(self, m):
        nmin, nmax = self._n_limits(m)
        return nmax - nmin + 1

    def n_slice(self, m):
        nmin, nmax = self._n_limits(m)
        return slice(nmin, nmax+1)

    def __eq__(self, other):
        if isinstance(other, DiskBasis):
            if self.dtype == other.dtype:
                if self.coordsystem == other.coordsystem:
                    if self.grid_params == other.grid_params:
                        if self.k == other.k:
                            return True
        return False

    def __hash__(self):
        return id(self)

    def __add__(self, other):
        if other is None:
            return self
        if other is self:
            return self
        if isinstance(other, DiskBasis):
            if self.grid_params == other.grid_params:
                shape = tuple(np.maximum(self.shape, other.shape))
                k = max(self.k, other.k)
                return DiskBasis(self.coordsystem, shape, radius=self.radius, k=k, alpha=self.alpha, dealias=self.dealias, dtype=self.dtype)
        return NotImplemented

    def __mul__(self, other):
        if other is None:
            return self
        if other is self:
            return self
        if isinstance(other, DiskBasis):
            if self.grid_params == other.grid_params:
                shape = tuple(np.maximum(self.shape, other.shape))
                return DiskBasis(self.coordsystem, shape, radius=self.radius, k=0, alpha=self.alpha, dealias=self.dealias, dtype=self.dtype)
        return NotImplemented

    def __matmul__(self, other):
        """NCC is self.

        NB: This does not support NCCs with different number of modes than the fields.
        """
        if other is None:
            return self
        if isinstance(other, DiskBasis):
            return other
        return NotImplemented

    def __rmatmul__(self, other):
        if other is None:
            return self
        return NotImplemented

    @CachedAttribute
    def local_m(self):
        if self.shape[0] == 1:
            return tuple([0,])
        # Permute Fourier wavenumbers
        wavenumbers = self.azimuth_basis.wavenumbers[self.forward_m_perm]
        # Get layout before radius forward transform
        transform = self.dist.get_transform_object(axis=self.axis+1)
        layout = transform.layout1
        # Take local elements
        local_m_elements = layout.local_elements(self.domain, scales=1)[self.axis]
        local_wavenumbers = wavenumbers[local_m_elements]
        return tuple(local_wavenumbers)

    @CachedAttribute
    def local_n(self):
        layout = self.dist.coeff_layout
        local_j = layout.local_elements(self.domain, scales=1)[self.axis + 1][None, :]
        return local_j

    @CachedAttribute
    def m_maps(self):
        return self._compute_m_maps(self.local_m, Nmax=self.Nmax, Nphi=self.shape[0])

    def _compute_m_maps(self, local_m, Nmax, Nphi):
        """
        Tuple of (m, mg_slice, mc_slice, n_slice) for all local m's.
        """
        m_maps = []
        # Get continuous segments of unpacked m's
        segment = [local_m[0], 0, 0] # m, start, end
        segments = [segment]
        m = local_m[0]
        for i, m_i in enumerate(local_m):
            if (m_i == m):
                segment[2] = i + 1
            else:
                m = m_i
                segment = [m, i, i+1]
                segments.append(segment)
        # Build slices for each segment
        for dseg, (m, mg_start, mg_end) in enumerate(segments):
            mg_slice = slice(mg_start, mg_end)
            mc_slice = mg_slice
            m_maps.append((m, mg_slice, mc_slice, self.n_slice(m)))
        return tuple(m_maps)

    def global_grids(self, scales=None):
        if scales == None: scales = (1, 1)
        return (self.global_grid_azimuth(scales[0]),
                self.global_grid_radius(scales[1]))

    def global_grid_radius(self, scale):
        r = self.radial_COV.problem_coord(self._native_radius_grid(scale))
        return reshape_vector(r, dim=self.dist.dim, axis=self.axis+1)

    def local_grids(self, scales=None):
        if scales == None: scales = (1, 1)
        return (self.local_grid_azimuth(scales[0]),
                self.local_grid_radius(scales[1]))

    def local_grid_radius(self, scale):
        r = self.radial_COV.problem_coord(self._native_radius_grid(scale))
        local_elements = self.dist.grid_layout.local_elements(self.domain, scales=scale)[self.axis+1]
        return reshape_vector(r[local_elements], dim=self.dist.dim, axis=self.axis+1)

    def _native_radius_grid(self, scale):
        N = int(np.ceil(scale * self.shape[1]))
        z, weights = dedalus_sphere.zernike.quadrature(2,N,k=self.alpha)
        r = np.sqrt((z+1)/2).astype(np.float64)
        return r

    def global_radius_weights(self, scale=None):
        if scale == None: scale = 1
        N = int(np.ceil(scale * self.shape[1]))
        z, weights = dedalus_sphere.sphere.quadrature(2,N,k=self.alpha)
        return reshape_vector(weights.astype(np.float64), dim=self.dist.dim, axis=self.axis+1)

    def local_radius_weights(self, scale=None):
        if scale == None: scale = 1
        local_elements = self.dist.grid_layout.local_elements(self.domain, scales=scale)[self.axis+1]
        N = int(np.ceil(scale * self.shape[1]))
        z, weights = dedalus_sphere.sphere.quadrature(2,N,k=self.alpha)
        return reshape_vector(weights.astype(np.float64)[local_elements], dim=self.dist.dim, axis=self.axis+1)

    def _new_k(self, k):
        return DiskBasis(self.coordsystem, self.shape, radius = self.radius, k=k, alpha=self.alpha, dealias=self.dealias, dtype=self.dtype,
                         azimuth_library=self.azimuth_library,
                         radius_library=self.radius_library)

    @CachedMethod
    def transform_plan(self, grid_shape, axis, s):
        """Build transform plan."""
        return self.transforms[self.radius_library](grid_shape, self.shape, axis, self.m_maps, s, self.k, self.alpha)

    def forward_transform_azimuth_Mmax0(self, field, axis, gdata, cdata):
        # slice_axis = axis + len(field.tensorsig)
        # np.copyto(cdata[axslice(slice_axis, 0, 1)], gdata)
        np.copyto(cdata[axslice(self.axis+len(field.tensorsig), 0, 1)], gdata)

    def forward_transform_azimuth(self, field, axis, gdata, cdata):
        # Call Fourier transform
        self.azimuth_basis.forward_transform(field, axis, gdata, cdata)
        # Permute m for triangular truncation
        #permute_axis(cdata, axis+len(field.tensorsig), self.forward_m_perm, out=cdata)

    def backward_transform_azimuth_Mmax0(self, field, axis, cdata, gdata):
        # slice_axis = axis + len(field.tensorsig)
        # np.copyto(gdata, cdata[axslice(slice_axis, 0, 1)])
        np.copyto(gdata, cdata[axslice(self.axis+len(field.tensorsig), 0, 1)])

    def backward_transform_azimuth(self, field, axis, cdata, gdata):
        # Permute m back from triangular truncation
        #permute_axis(cdata, axis+len(field.tensorsig), self.backward_m_perm, out=cdata)
        # Call Fourier transform
        self.azimuth_basis.backward_transform(field, axis, cdata, gdata)

    def forward_transform_radius_Nmax0(self, field, axis, gdata, cdata):
        raise NotImplementedError("Not yet.")
        # # Create temporary
        # temp = np.zeros_like(gdata)
        # # Apply spin recombination from gdata to temp
        # self.forward_spin_recombination(field.tensorsig, gdata, out=temp)
        # np.copyto(cdata, temp)

    def forward_transform_radius(self, field, axis, gdata, cdata):
        # Create temporary
        if self.mmax == 0 and self.dtype == np.float64:
            shape = list(gdata.shape)
            ax = len(field.tensorsig) + self.axis
            shape[ax] = 2
            temp = np.zeros(shape, dtype=gdata.dtype)
            temp[axslice(ax,0,1)] = gdata
        else:
            temp = np.zeros_like(gdata)
            np.copyto(temp, gdata)
        # Apply spin recombination from gdata to temp

        self.forward_spin_recombination(field.tensorsig, temp)
        cdata.fill(0)  # OPTIMIZE: shouldn't be necessary
        # Transform component-by-component from temp to cdata
        S = self.spin_weights(field.tensorsig)
        for i, s in np.ndenumerate(S):
            grid_shape = gdata[i].shape
            plan = self.transform_plan(grid_shape, axis, s)
            plan.forward(temp[i], cdata[i], axis)

    def backward_transform_radius_Nmax0(self, field, axis, cdata, gdata):
        raise NotImplementedError("Not yet.")
        # # Create temporary
        # temp = np.zeros_like(cdata)
        # # Apply spin recombination from cdata to temp
        # self.backward_spin_recombination(field.tensorsig, cdata, out=temp)
        # np.copyto(gdata, temp)

    def backward_transform_radius(self, field, axis, cdata, gdata):
        # Create temporary
        if self.mmax == 0 and self.dtype == np.float64:
            shape = list(gdata.shape)
            ax = len(field.tensorsig) + self.axis
            shape[ax] = 2
            temp = np.zeros(shape, dtype=gdata.dtype)
        else:
            temp = np.zeros_like(gdata)
        # Transform component-by-component from cdata to temp
        S = self.spin_weights(field.tensorsig)
        for i, s in np.ndenumerate(S):
            grid_shape = gdata[i].shape
            plan = self.transform_plan(grid_shape, axis, s)
            plan.backward(cdata[i], temp[i], axis)

        # Apply spin recombination from temp to gdata
        gdata.fill(0)  # OPTIMIZE: shouldn't be necessary
        self.backward_spin_recombination(field.tensorsig, temp)
        if self.mmax == 0 and self.dtype == np.float64:
            gdata[:] = temp[axslice(ax,0,1)]
        else:
            np.copyto(gdata, temp)

    @CachedMethod
    def conversion_matrix(self, m, spintotal, dk):
        E = dedalus_sphere.zernike.operator(2, 'E', radius=self.radius)
        operator = E(+1)**dk
        return operator(self.n_size(m), self.alpha + self.k, np.abs(m + spintotal)).square.astype(np.float64)

    @CachedMethod
    def operator_matrix(self,op,m,spin):

        if op[-1] in ['+', '-']:
            o = op[:-1]
            p = int(op[-1]+'1')
            if m+spin == 0:
                p = +1
            elif m+spin < 0:
                p = -p
            operator = dedalus_sphere.zernike.operator(2, o, radius=self.radius)(p)
        elif op == 'L':
            D = dedalus_sphere.zernike.operator(2, 'D', radius=self.radius)
            if m+spin < 0:
                operator = D(+1) @ D(-1)
            else:
                operator = D(-1) @ D(+1)

        else:
            operator = dedalus_sphere.zernike.operator(2, op, radius=self.radius)

        return operator(self.n_size(m), self.alpha + self.k, abs(m + spin)).square.astype(np.float64)

    @CachedMethod
    def interpolation(self, m, spintotal, position):
        native_position = self.radial_COV.native_coord(position)
        return dedalus_sphere.zernike.polynomials(2, self.n_size(m), self.alpha + self.k, np.abs(m + spintotal), native_position)

    @CachedMethod
    def radius_multiplication_matrix(self, m, spintotal, order, d):
        if order == 0:
            operator = dedalus_sphere.zernike.operator(2, 'Id', radius=self.radius)
        else:
            R = dedalus_sphere.zernike.operator(2, 'R', radius=1)
            if order < 0:
                operator = R(-1)**abs(order)
            else: # order > 0
                operator = R(+1)**abs(order)
        if d > 0:
            R = dedalus_sphere.zernike.operator(2, 'R', radius=1)
            R2 = R(-1) @ R(+1)
            operator = R2**(d//2) @ operator
        return operator(self.n_size(m), self.alpha + self.k, abs(m + spintotal)).square.astype(np.float64)

    def multiplication_matrix(self, subproblem, arg_basis, coeffs, ncc_comp, arg_comp, out_comp, cutoff=1e-6):
        m = subproblem.group[0]  # HACK
        spintotal_ncc = self.spintotal(ncc_comp)
        spintotal_arg = self.spintotal(arg_comp)
        spintotal_out = self.spintotal(out_comp)
        regtotal_ncc = abs(spintotal_ncc)
        regtotal_arg = abs(m + spintotal_arg)
        regtotal_out = abs(m + spintotal_out)
        diff_regtotal = regtotal_out - regtotal_arg
        # jacobi parameters
        a_ncc = self.alpha + self.k
        b_ncc = regtotal_ncc
        N = self.n_size(m)
        d = regtotal_ncc - abs(diff_regtotal)

        if (d >= 0) and (d % 2 == 0):
            J = arg_basis.operator_matrix('Z', m, spintotal_arg)
            A, B = clenshaw.jacobi_recursion(N, a_ncc, b_ncc, J)
            # assuming that we're doing ball for now...
            f0 = dedalus_sphere.zernike.polynomials(2, 1, a_ncc, b_ncc, 1)[0] * sparse.identity(N)
            prefactor = arg_basis.radius_multiplication_matrix(m, spintotal_arg, diff_regtotal, d)
            if self.dtype == np.float64:
                coeffs_filter = coeffs.ravel()[:2*N]
                matrix_cos = prefactor @ clenshaw.matrix_clenshaw(coeffs_filter[:N], A, B, f0, cutoff=cutoff)
                matrix_msin = prefactor @ clenshaw.matrix_clenshaw(coeffs_filter[N:], A, B, f0, cutoff=cutoff)
                matrix = sparse.bmat([[matrix_cos, -matrix_msin], [matrix_msin, matrix_cos]], format='csr')
            elif self.dtype == np.complex128:
                coeffs_filter = coeffs.ravel()[:N]
                matrix = prefactor @ clenshaw.matrix_clenshaw(coeffs_filter, A, B, f0, cutoff=cutoff)
        else:
            if self.dtype == np.float64:
                matrix = sparse.csr_matrix((2*N, 2*N))
            elif self.dtype == np.complex128:
                matrix = sparse.csr_matrix((N, N))
        return matrix


class ConvertPolar(operators.Convert, operators.PolarMOperator):

    input_basis_type = DiskBasis
    output_basis_type = DiskBasis

    def __init__(self, operand, output_basis, out=None):
        operators.Convert.__init__(self, operand, output_basis, out=out)
        self.radius_axis = self.last_axis

    def spinindex_out(self, spinindex_in):
        return (spinindex_in,)

    def radial_matrix(self, spinindex_in, spinindex_out, m):
        radial_basis = self.input_basis
        spintotal = radial_basis.spintotal(spinindex_in)
        dk = self.output_basis.k - radial_basis.k
        if spinindex_in == spinindex_out:
            return radial_basis.conversion_matrix(m, spintotal, dk)
        else:
            raise ValueError("This should never happen.")


class SpinWeightedSphericalHarmonics(SpinBasis):

    dim = 2
    dims = ['azimuth', 'colatitude']
    transforms = {}

    def __init__(self, coordsystem, shape, radius=1, dealias=(1,1), colatitude_library='matrix', **kw):
        super().__init__(coordsystem, shape, dealias, **kw)
        if radius <= 0:
            raise ValueError("Radius must be positive.")
        self.radius = radius
        self.colatitude_library = colatitude_library
        self.Lmax = shape[1] - 1
        if self.mmax > self.Lmax + 1:
            logger.warning("You are using more azimuthal modes than can be resolved with your current colatitude resolution")
            #raise ValueError("shape[0] cannot be more than twice shape[1].")
        self.forward_transforms = [self.forward_transform_azimuth,
                                   self.forward_transform_colatitude]
        self.backward_transforms = [self.backward_transform_azimuth,
                                    self.backward_transform_colatitude]
        self.grid_params = (coordsystem, radius, dealias)
        if self.Lmax > 0 and shape[0] % 2 != 0:
            raise ValueError("Don't use an odd phi resolution please")
        if self.Lmax > 0 and self.dtype == np.float64 and shape[0] % 4 != 0:
            raise ValueError("Don't use a phi resolution that isn't divisible by 4, please")
        # m permutations for repacking triangular truncation
        if self.dtype == np.complex128:
            az_index = np.arange(shape[0])
            az_div, az_mod = divmod(az_index, 2)
            self.forward_m_perm = az_div + shape[0] // 2 * az_mod
            self.backward_m_perm = np.argsort(self.forward_m_perm)
            self.group_shape = (1, 1)
        elif self.dtype == np.float64:
            az_index = np.arange(shape[0])
            div2, mod2 = divmod(az_index, 2)
            div22 = div2 % 2
            self.forward_m_perm = (mod2 + div2) * (1 - div22) + (shape[0] - 1 + mod2 - div2) * div22
            self.backward_m_perm = np.argsort(self.forward_m_perm)
            self.group_shape = (2, 1)

    def global_shape(self, layout, scales):
        grid_space = layout.grid_space[self.first_axis:self.last_axis+1]
        grid_shape = self.grid_shape(scales)
        if grid_space[0]:
            # grid-grid space
            return grid_shape
        elif grid_space[1]:
            # coeff-grid space
            shape = list(grid_shape)
            shape[0] = self.shape[0]
            return tuple(shape)
        else:
            # coeff-coeff space
            # Repacked triangular truncation
            Nphi = self.shape[0]
            Lmax = self.Lmax
            if Lmax > 0:
                if self.dtype == np.complex128:
                    return (Nphi//2, Lmax+1+max(0, Lmax+1-Nphi//2))
                elif self.dtype == np.float64:
                    return (Nphi//2, Lmax+1+max(0, Lmax+2-Nphi//2))
            else:
                if self.dtype == np.complex128:
                    return (1, 1)
                elif self.dtype == np.float64:
                    return (2, 1)

    def chunk_shape(self, layout):
        grid_space = layout.grid_space[self.first_axis:self.last_axis+1]
        Lmax = self.Lmax
        if grid_space[0]:
            # grid-grid space
            return (1, 1)
        elif grid_space[1]:
            # coeff-grid space
            if self.dtype == np.complex128:
                if Lmax > 0:
                    return (2, 1)
                else:
                    return (1, 1)
            elif self.dtype == np.float64:
                if Lmax > 0:
                    return (4, 1)
                else:
                    return (2, 1)
        else:
            # coeff-coeff space
            if self.dtype == np.complex128:
                return (1, 1)
            elif self.dtype == np.float64:
                return (2, 1)

    def local_groups(self, basis_coupling):
        m_coupling, ell_coupling = basis_coupling
        if (not m_coupling) and (not ell_coupling):
            groups = []
            local_m, local_ell = self.local_m_ell
            local_m = local_m.ravel()
            local_ell = local_ell.ravel()
            for (m, ell) in zip(local_m, local_ell):
                # Avoid writing repeats for real data
                if [m, ell] not in groups:
                    groups.append([m, ell])
            return groups
        else:
            raise NotImplementedError()

    def local_group_slices(self, basis_group):
        m_group, ell_group = basis_group
        if (m_group is not None) and (ell_group is not None):
            local_m, local_ell = self.local_m_ell
            local_indices = np.where((local_m==m_group)*(local_ell==ell_group))
            m_index = local_indices[0][0]
            m_gs = self.group_shape[0]
            m_slice = slice(m_index, m_index+m_gs)
            ell_index = local_indices[1][0]
            ell_gs = self.group_shape[1]
            ell_slice = slice(ell_index, ell_index+ell_gs)
            return [m_slice, ell_slice]
        else:
            raise NotImplementedError()

    def __eq__(self, other):
        if isinstance(other, SpinWeightedSphericalHarmonics):
            if self.grid_params == other.grid_params:
                if self.shape == other.shape:
                    return True
        return False

    def __hash__(self):
        return id(self)

    def __add__(self, other):
        if other is None:
            return self
        if other is self:
            return self
        if isinstance(other, SpinWeightedSphericalHarmonics):
            if self.radius == other.radius:
                shape = tuple(np.maximum(self.shape, other.shape))
                return SpinWeightedSphericalHarmonics(self.coordsystem, shape, radius=self.radius, dealias=self.dealias, dtype=self.dtype)
        return NotImplemented

    def __mul__(self, other):
        if other is None:
            return self
        if other is self:
            return self
        if isinstance(other, SpinWeightedSphericalHarmonics):
            if self.radius == other.radius:
                shape = tuple(np.maximum(self.shape, other.shape))
                return SpinWeightedSphericalHarmonics(self.coordsystem, shape, radius=self.radius, dealias=self.dealias, dtype=self.dtype)
        if isinstance(other, Jacobi):
            if isinstance(other.coord.cs, coords.SphericalCoordinates):
                spherical_coords = other.coord.cs
                if self.coordsystem == spherical_coords.S2coordsys and other.coord == spherical_coords.radius:
                    if other.bounds[0] == 0:
                        raise ValueError("Cannot multiply a radial function starting at r=0 by an angular function")
                    else:
                        shape = (self.shape[0], self.shape[1], other.shape)
                        dealias = (self.dealias[0], self.dealias[1], other.dealias)
                        return SphericalShellBasis(spherical_coords, shape, radii=other.bounds, alpha=(other.a0, other.b0), dealias=dealias,
                                                   azimuth_library=self.azimuth_library, colatitude_library=self.colatitude_library,
                                                   radius_library=other.library, dtype=self.dtype)
        return NotImplemented

    @CachedAttribute
    def local_unpacked_m(self):
        # Permute Fourier wavenumbers
        wavenumbers = self.azimuth_basis.wavenumbers[self.forward_m_perm]
        # Get layout before colatitude forward transform
        transform = self.dist.get_transform_object(axis=self.axis+1)
        layout = transform.layout1
        # Take local elements
        local_m_elements = layout.local_elements(self.domain, scales=1)[self.axis]
        local_wavenumbers = wavenumbers[local_m_elements]
        return tuple(local_wavenumbers)

    @CachedAttribute
    def local_m_ell(self):
        layout = self.dist.coeff_layout
        local_i = layout.local_elements(self.domain, scales=1)[self.axis][:, None]
        local_j = layout.local_elements(self.domain, scales=1)[self.axis + 1][None, :]
        local_i = local_i + 0*local_j
        local_j = local_j + 0*local_i
        Nphi = self.shape[0]
        Lmax = self.Lmax
        if self.dtype == np.complex128:
            # Valid for m > 0 except Nyquist
            shift = max(0, Lmax + 1 - Nphi//2)
            local_m = 1 * local_i
            local_ell = local_j - shift
            # Fix for m < 0
            neg_modes = (local_ell < local_m)
            local_m[neg_modes] = local_i[neg_modes] - (Nphi+1)//2
            local_ell[neg_modes] = Lmax - local_j[neg_modes]
            # Fix for m = 0
            m_zero = (local_i == 0)
            local_m[m_zero] = 0
            local_ell[m_zero] = local_j[m_zero]
            # Fix for Nyquist
            nyq_modes = (local_i == 0) * (local_j > Lmax)
            local_m[nyq_modes] = Nphi//2
            local_ell[nyq_modes] = local_j[nyq_modes] - shift
        elif self.dtype == np.float64:
            # Valid for 0 < m < Nphi//4
            shift = max(0, Lmax + 2 - Nphi//2)
            local_m = local_i // 2
            local_ell = local_j - shift
            # Fix for Nphi//4 <= m < Nphi//2-1
            neg_modes = (local_ell < local_m)
            local_m[neg_modes] = (Nphi//2 - 1) - local_m[neg_modes]
            local_ell[neg_modes] = Lmax - local_j[neg_modes]
            # Fix for m = 0
            m_zero = (local_i < 2)
            local_m[m_zero] = 0
            local_ell[m_zero] = local_j[m_zero]
            # Fix for m = Nphi//2 - 1
            m_max = (local_i < 2) * (local_j > Lmax)
            local_m[m_max] = Nphi//2 - 1
            local_ell[m_max] = local_j[m_max] - shift
        # Reshape as multidimensional vectors
        # HACK
        if self.first_axis != 0:
            raise ValueError("Need to reshape these")
        return local_m, local_ell

    @CachedAttribute
    def local_m(self):
        return self.local_m_ell[0]

    @CachedAttribute
    def local_ell(self):
        return self.local_m_ell[1]

    @CachedAttribute
    def m_maps(self):
        return self._compute_m_maps(self.local_unpacked_m, Lmax=self.Lmax, Nphi=self.shape[0])

    @CachedAttribute
    def ell_maps(self):
        return self._compute_ell_maps(self.local_ell)

    @staticmethod
    def _compute_m_maps(local_unpacked_m, Lmax, Nphi):
        """
        Tuple of (m, mg_slice, mc_slice, ell_slice) for all local m's.
        """
        m_maps = []
        # Get continuous segments of unpacked m's
        segment = [local_unpacked_m[0], 0, 0] # m, start, end
        segments = [segment]
        m = local_unpacked_m[0]
        for i, m_i in enumerate(local_unpacked_m):
            if (m_i == m):
                segment[2] = i + 1
            else:
                m = m_i
                segment = [m, i, i+1]
                segments.append(segment)
        # Build slices for each segment
        for dseg, (m, mg_start, mg_end) in enumerate(segments):
            mg_slice = slice(mg_start, mg_end)
            # Fold over every other segment
            gs = mg_end - mg_start
            shift = max(0, Lmax + gs - Nphi//2)  # Assuming gs=1 for complex and gs=2 for real
            mc_slice = slice(gs*(dseg//2), gs*(dseg//2) + gs)
            # Reverse ell's on folded segments for ell locality
            if m == 0:
                # Start m=0 at zero for easier parallelization
                ell_slice = slice(0, Lmax+1)
            elif (gs == 1) and (m == Nphi//2):  # Nyquist mode for complex folding
                ell_slice = slice(Lmax+1, None)
            elif (gs == 2) and (m == Nphi//2 - 1):  # One below Nyquist mode for real folding
                ell_slice = slice(Lmax+1, None)
            elif dseg % 2 == 0:
                # Shifted up
                ell_slice = slice(shift + np.abs(m), None)
            else:
                # Reversed for ell locality
                ell_slice = slice(Lmax - np.abs(m), None, -1)
            m_maps.append((m, mg_slice, mc_slice, ell_slice))
        return tuple(m_maps)

    @staticmethod
    def _compute_ell_maps(local_ell):
        """
        Tuple of (ell, m_slice, ell_slice) for all local ells.
        m_slice and ell_slice are local slices along the phi and theta axes.

        Data for each ell should be sliced as:

            for ell, m_slice, ell_slice in ell_maps:
                ell_data = data[m_slice, ell_slice]
        """
        ell_maps = []
        for dl, ell_row in enumerate(local_ell.T):
            if len(ell_row) == 0:
                continue
            # Get continuous segments of ells
            segment = [ell_row[0], 0, 0] # ell, start, end
            segments = [segment]
            ell = ell_row[0]
            for i, ell_i in enumerate(ell_row):
                if (ell_i == ell):
                    segment[2] = i + 1
                else:
                    ell = ell_i
                    segment = [ell, i, i+1]
                    segments.append(segment)
            # Build slices for each segment
            for ell, start, end in segments:
                ell_map = (ell, slice(start, end), slice(dl, dl+1))
                ell_maps.append(ell_map)
        return tuple(ell_maps)

    def global_grids(self, scales=None):
        if scales == None: scales = (1, 1)
        return (self.global_grid_azimuth(scales[0]),
                self.global_grid_colatitude(scales[1]))

    def global_grid_colatitude(self, scale):
        theta = self._native_colatitude_grid(scale)
        return reshape_vector(theta, dim=self.dist.dim, axis=self.axis+1)

    def local_grids(self, scales=None):
        if scales == None: scales = (1, 1)
        return (self.local_grid_azimuth(scales[0]),
                self.local_grid_colatitude(scales[1]))

    def local_grid_colatitude(self, scale):
        local_elements = self.dist.grid_layout.local_elements(self.domain, scales=scale)[self.axis+1]
        theta = self._native_colatitude_grid(scale)[local_elements]
        return reshape_vector(theta, dim=self.dist.dim, axis=self.axis+1)

    def _native_colatitude_grid(self, scale):
        N = int(np.ceil(scale * self.shape[1]))
        cos_theta, weights = dedalus_sphere.sphere.quadrature(Lmax=N-1)
        theta = np.arccos(cos_theta).astype(np.float64)
        return theta

    def global_colatitude_weights(self, scale=None):
        if scale == None: scale = 1
        N = int(np.ceil(scale * self.shape[1]))
        cos_theta, weights = dedalus_sphere.sphere.quadrature(Lmax=N-1)
        return reshape_vector(weights.astype(np.float64), dim=self.dist.dim, axis=self.axis+1)

    def local_colatitude_weights(self, scale=None):
        if scale == None: scale = 1
        local_elements = self.dist.grid_layout.local_elements(self.domain, scales=scale)[self.axis+1]
        N = int(np.ceil(scale * self.shape[1]))
        cos_theta, weights = dedalus_sphere.sphere.quadrature(Lmax=N-1)
        return reshape_vector(weights.astype(np.float64)[local_elements], dim=self.dist.dim, axis=self.axis+1)

    @CachedMethod
    def transform_plan(self, grid_shape, axis, s):
        """Build transform plan."""
        return self.transforms[self.colatitude_library](grid_shape, self.shape, axis, self.m_maps, s)

    def forward_transform_azimuth_Lmax0(self, field, axis, gdata, cdata):
        slice_axis = axis + len(field.tensorsig)
        np.copyto(cdata[axslice(slice_axis, 0, 1)], gdata)

    def forward_transform_azimuth(self, field, axis, gdata, cdata):
        # Call Fourier transform
        self.azimuth_basis.forward_transform(field, axis, gdata, cdata)
        # Permute m for triangular truncation
        permute_axis(cdata, axis+len(field.tensorsig), self.forward_m_perm, out=cdata)

    def backward_transform_azimuth_Lmax0(self, field, axis, cdata, gdata):
        slice_axis = axis + len(field.tensorsig)
        np.copyto(gdata, cdata[axslice(slice_axis, 0, 1)])

    def backward_transform_azimuth(self, field, axis, cdata, gdata):
        # Permute m back from triangular truncation
        permute_axis(cdata, axis+len(field.tensorsig), self.backward_m_perm, out=cdata)
        # Call Fourier transform
        self.azimuth_basis.backward_transform(field, axis, cdata, gdata)

    def forward_transform_colatitude_Lmax0(self, field, axis, gdata, cdata):
        # Create temporary
        temp = np.copy(gdata)
        # Apply spin recombination from gdata to temp
        self.forward_spin_recombination(field.tensorsig, temp)
        np.copyto(cdata, temp)

    def forward_transform_colatitude(self, field, axis, gdata, cdata):
        # Create temporary
        temp = np.copy(gdata)
        # Apply spin recombination from gdata to temp
        self.forward_spin_recombination(field.tensorsig, temp)
        cdata.fill(0)  # OPTIMIZE: shouldn't be necessary
        # Transform component-by-component from temp to cdata
        S = self.spin_weights(field.tensorsig)
        for i, s in np.ndenumerate(S):
            grid_shape = gdata[i].shape
            plan = self.transform_plan(grid_shape, axis, s)
            plan.forward(temp[i], cdata[i], axis)

    def backward_transform_colatitude_Lmax0(self, field, axis, cdata, gdata):
        # Create temporary
        temp = np.copy(cdata)
        # Apply spin recombination from cdata to temp
        self.backward_spin_recombination(field.tensorsig, temp)
        np.copyto(gdata, temp)

    def backward_transform_colatitude(self, field, axis, cdata, gdata):
        # Create temporary
        temp = np.zeros_like(gdata)
        # Transform component-by-component from cdata to temp
        S = self.spin_weights(field.tensorsig)
        for i, s in np.ndenumerate(S):
            grid_shape = gdata[i].shape
            plan = self.transform_plan(grid_shape, axis, s)
            plan.backward(cdata[i], temp[i], axis)
        # Apply spin recombination from temp to gdata
        gdata.fill(0)  # OPTIMIZE: shouldn't be necessary
        self.backward_spin_recombination(field.tensorsig, temp)
        np.copyto(gdata, temp)

    @CachedMethod
    def k_vector(self,mu,m,s,local_l):
        vector = np.zeros(len(local_l))
        Lmin = max(abs(m),abs(s),abs(s+mu))
        for i,l in enumerate(local_l):
            if l < Lmin: vector[i] = 0
            else: vector[i] = dedalus_sphere.sphere.k_element(mu,l,s,self.radius)
        return vector

    @CachedMethod
    def vector_slice(self, m, ell):
        if m > ell:
            return None
        mi = self.local_m.index(m)
        li = self.local_l.index(ell)
        return (mi, li)

    def vector_3(self, comp, m, ell):
        slices = self.vector_slice(m, ell)
        if slices is None:
            return None
        comp5 = reduced_view(comp, axis=self.axis, dim=self.dist.dim)
        return comp5[(slice(None),) + slices + (slice(None),)]


SWSH = SpinWeightedSphericalHarmonics


# These are common for BallRadialBasis and SphericalShellRadialBasis
class RegularityBasis(SpinRecombinationBasis, MultidimensionalBasis):

    dim = 3
    dims = ['azimuth', 'colatitude', 'radius']
    group_shape = (1, 1, 1)
    transforms = {}
    subaxis_dependence = [False, False, True]

    def __init__(self, coordsystem, radial_size, k, dealias, dtype):
        self.coordsystem = coordsystem
        self.shape = (1, 1, radial_size)
        self.k = k
        self.dealias = (1, 1) + dealias
        self.Nmax = radial_size - 1
        self.dtype = dtype
        # Call at end because dealias is needed to build self.domain
        Basis.__init__(self, coordsystem)
        self.radial_axis = self.first_axis + 2

    @CachedAttribute
    def constant(self):
        return (True, True, False)

    # @CachedAttribute
    # def local_l(self):
    #     layout = self.dist.coeff_layout
    #     local_l_elements = layout.local_elements(self.domain, scales=1)[self.axis-1]
    #     if 0 in local_l_elements:
    #         return (0,)
    #     else:
    #         return ()

    # @CachedAttribute
    # def local_m(self):
    #     layout = self.dist.coeff_layout
    #     local_m_elements = layout.local_elements(self.domain, scales=1)[self.axis-2]
    #     if 0 in local_m_elements:
    #         return (0,)
    #     else:
    #         return ()

    @CachedAttribute
    def local_m_ell(self):
        layout = self.dist.coeff_layout
        local_i = layout.local_elements(self.domain, scales=1)[self.axis][:, None]
        local_j = layout.local_elements(self.domain, scales=1)[self.axis + 1][None, :]
        if self.dtype == np.complex128:
            local_m = local_i
            local_ell = local_j
        elif self.dtype == np.float64:
            local_m = local_i // 2
            local_ell = local_j
        # Reshape as multidimensional vectors
        # HACK
        if self.axis != 0:
            raise ValueError("Need to reshape these")
        return local_m, local_ell

    @CachedAttribute
    def local_m(self):
        return self.local_m_ell[0]

    @CachedAttribute
    def local_ell(self):
        return self.local_m_ell[1]

    def grid_shape(self, scales):
        grid_shape = list(super().grid_shape(scales))
        # Set constant directions back to size 1
        grid_shape[0] = 1
        grid_shape[1] = 1
        return tuple(grid_shape)

    def global_shape(self, layout, scales):
        grid_space = layout.grid_space[self.first_axis:self.last_axis+1]
        grid_shape = self.grid_shape(scales)
        if grid_space[0]:
            # grid-grid-grid space
            return grid_shape
        elif grid_space[1] or grid_space[2]:
            # coeff-grid-grid and coeff-coeff-grid space
            shape = list(grid_shape)
            if self.dtype == np.float64:
                shape[0] = 2
            return tuple(shape)
        else:
            # coeff-coeff-coeff space
            shape = list(grid_shape)
            if self.dtype == np.float64:
                shape[0] = 2
            shape[2] = self.shape[2]
            return tuple(shape)

    def chunk_shape(self, layout):
        grid_space = layout.grid_space[self.first_axis:self.last_axis+1]
        if grid_space[0]:
            # grid-grid-grid space
            return (1, 1, 1)
        else:
            if self.dtype == np.complex128:
                return (1, 1, 1)
            elif self.dtype == np.float64:
                return (2, 1, 1)

    @CachedAttribute
    def ell_maps(self):
        return SWSH._compute_ell_maps(self.local_ell)

    def get_radial_basis(self):
        return self

    def global_grid(self, scale):
        problem_grid = self._radius_grid(scale)
        return reshape_vector(problem_grid, dim=self.dist.dim, axis=self.radial_axis)

    def local_grid(self, scale):
        local_elements = self.dist.grid_layout.local_elements(self.domain, scales=scale)[self.radial_axis]
        problem_grid = self._radius_grid(scale)[local_elements]
        return reshape_vector(problem_grid, dim=self.dist.dim, axis=self.radial_axis)

    def global_weights(self, scale=None):
        if scale == None: scale = 1
        weights = self._radius_weights(scale)
        return reshape_vector(weights.astype(np.float64), dim=self.dist.dim, axis=self.radial_axis)

    def local_weights(self, scale=None):
        if scale == None: scale = 1
        local_elements = self.dist.grid_layout.local_elements(self.domain, scales=scale)[self.radial_axis]
        weights = self._radius_weights(scale)
        return reshape_vector(weights.astype(np.float64)[local_elements], dim=self.dist.dim, axis=self.radial_axis)

    @CachedMethod
    def regularity_allowed(self,l,regularity):
        Rb = np.array([-1, 1, 0], dtype=int)
        if regularity == (): return True
        intertwiner = dedalus_sphere.spin_operators.Intertwiner(l, indexing=(-1,+1,0))
        return not intertwiner.forbidden_regularity(Rb[np.array(regularity)])

    @CachedMethod
    def regtotal(self, regindex):
        regorder = [-1, 1, 0]
        reg = lambda index: regorder[index]
        return sum(reg(index) for index in regindex)

    @CachedMethod
    def xi(self,mu,l):
        return np.sqrt( (l + (mu+1)//2 )/(2*l + 1) )

    @CachedMethod
    def radial_recombinations(self, tensorsig, ell_list):
        # For now only implement recombinations for sphere-only tensors
        for cs in tensorsig:
            if self.coordsystem is not cs:
                raise ValueError("Only supports tensors over spherical coords.")
        order = len(tensorsig)
        Q_matrices = {}
        for ell in ell_list:
            if ell not in Q_matrices:
                Q = dedalus_sphere.spin_operators.Intertwiner(ell, indexing=(-1,+1,0))
                Q_matrices[ell] = Q(order)
        return Q_matrices

    @CachedMethod
    def regularity_classes(self, tensorsig):
        # Regularity-component ordering: [-, +, 0]
        Rb = np.array([-1, 1, 0], dtype=int)
        R = np.zeros([cs.dim for cs in tensorsig], dtype=int)
        for i, cs in enumerate(tensorsig):
            if self.coordsystem is cs: # kludge before we decide how compound coordinate systems work
                R[axslice(i, 0, cs.dim)] += reshape_vector(Rb, dim=len(tensorsig), axis=i)
            #elif self.space in vs.spaces:
            #    n = vs.get_index(self.space)
            #    R[axslice(i, n, n+self.dim)] += reshape_vector(Rb, dim=len(tensorsig), axis=i)
        return R

    def forward_regularity_recombination(self, tensorsig, axis, gdata, ell_maps=None):
        rank = len(tensorsig)
        if ell_maps is None:
            ell_maps = self.ell_maps
        ell_list = tuple(map[0] for map in ell_maps)
        # Apply radial recombinations
        if rank > 0:
            Q = self.radial_recombinations(tensorsig, ell_list)
            # Flatten tensor axes
            shape = gdata.shape
            temp = gdata.reshape((-1,)+shape[rank:])
            slices = [slice(None) for i in range(1+self.dist.dim)]
            # Apply Q transformations for each ell to flattened tensor data
            for ell, m_ind, ell_ind in ell_maps:
                slices[axis-2+1] = m_ind    # Add 1 for tensor axis
                slices[axis-1+1] = ell_ind  # Add 1 for tensor axis
                temp_ell = temp[tuple(slices)]
                apply_matrix(Q[ell].T, temp_ell, axis=0, out=temp_ell)

    def backward_regularity_recombination(self, tensorsig, axis, gdata, ell_maps=None):
        rank = len(tensorsig)
        if ell_maps is None:
            ell_maps = self.ell_maps
        ell_list = tuple(map[0] for map in ell_maps)
        # Apply radial recombinations
        if rank > 0:
            Q = self.radial_recombinations(tensorsig, ell_list)
            # Flatten tensor axes
            shape = gdata.shape
            temp = gdata.reshape((-1,)+shape[rank:])
            slices = [slice(None) for i in range(1+self.dist.dim)]
            # Apply Q transformations for each ell to flattened tensor data
            for ell, m_ind, ell_ind in ell_maps:
                slices[axis-2+1] = m_ind    # Add 1 for tensor axis
                slices[axis-1+1] = ell_ind  # Add 1 for tensor axis
                temp_ell = temp[tuple(slices)]
                apply_matrix(Q[ell], temp_ell, axis=0, out=temp_ell)

    def radial_vector_3(self, comp, m, ell, regindex, local_m=None, local_l=None):
        if local_m == None: local_m = self.local_m
        if local_l == None: local_l = self.local_l
        slices = self.radial_vector_slices(m, ell, regindex, local_m, local_l)
        if slices is None:
            return None
        comp5 = reduced_view(comp, axis=self.axis, dim=3)
        return comp5[(slice(None),) + slices + (slice(None),)]

    @CachedMethod
    def radial_vector_slices(self, m, ell, regindex, local_m, local_l):
        if m > ell:
            return None
        if not self.regularity_allowed(ell, regindex):
            return None
        mi = local_m.index(m)
        li = local_l.index(ell)
        return (mi, li, self.n_slice(ell))

    def local_groups(self, basis_coupling):
        m_coupling, ell_coupling, r_coupling = basis_coupling
        if (not m_coupling) and (not ell_coupling) and r_coupling:
            groups = []
            local_m, local_ell = self.local_m_ell
            if len(local_m) and len(local_ell):
                groups.append([0, 0, None])
            return groups
        else:
            raise NotImplementedError()

    def local_group_slices(self, basis_group):
        raise NotImplementedError("Hmm so what called this??")
        m_group, ell_group, r_group = basis_group
        if (m_group is not None) and (ell_group is not None) and (r_group is None):
            if m_group == 0 and ell_group == 0:
                if self.dtype == np.float64:
                    m_slice = slice(0, 2)
                else:
                    m_slice = slice(0, 1)
                ell_slice = slice(0, 1)
            else:
                m_slice = slice(0, 0)
                ell_slice = slice(0, 0)
            n_slice = slice(None)
            return [m_slice, ell_slice, n_slice]
        else:
            raise NotImplementedError()

    def forward_transform_azimuth(self, field, axis, gdata, cdata):
        # Copy over real part of m = 0
        data_axis = len(field.tensorsig) + axis
        np.copyto(cdata[axslice(data_axis, 0, 1)], gdata)
        cdata[axslice(data_axis, 1, None)] = 0

    def forward_transform_colatitude(self, field, axis, gdata, cdata):
        # Spin recombination
        temp = np.copy(gdata)
        self.forward_spin_recombination(field.tensorsig, temp)
        np.copyto(cdata, temp)

    def backward_transform_colatitude(self, field, axis, cdata, gdata):
        temp = np.copy(cdata)
        # Spin recombination
        self.backward_spin_recombination(field.tensorsig, temp)
        np.copyto(gdata, temp)

    def backward_transform_azimuth(self, field, axis, cdata, gdata):
        # Copy over real part of m = 0
        np.copyto(gdata, cdata[axslice(len(field.tensorsig)+axis, 0, 1)])


class SphericalShellRadialBasis(RegularityBasis):

    transforms = {}

    def __init__(self, coordsystem, radial_size, radii=(1,2), alpha=(-0.5,-0.5), dealias=(1,), k=0, radius_library='matrix', dtype=np.complex128):
        super().__init__(coordsystem, radial_size, k=k, dealias=dealias, dtype=dtype)
        if radii[0] <= 0:
            raise ValueError("Inner radius must be positive.")
        self.radii = radii
        self.dR = self.radii[1] - self.radii[0]
        self.rho = (self.radii[1] + self.radii[0])/self.dR
        self.alpha = alpha
        self.radius_library = radius_library
        self.grid_params = (coordsystem, radii, alpha, dealias)
        self.forward_transforms = [self.forward_transform_azimuth,
                                   self.forward_transform_colatitude,
                                   self.forward_transform_radius]
        self.backward_transforms = [self.backward_transform_azimuth,
                                    self.backward_transform_colatitude,
                                    self.backward_transform_radius]

    def __eq__(self, other):
        if isinstance(other, SphericalShellRadialBasis):
            if self.coordsystem == other.coordsystem:
                if self.grid_params == other.grid_params:
                    if self.k == other.k:
                        return True
        return False

    def __hash__(self):
        return id(self)

    def __add__(self, other):
        if other is None:
            return self
        if other is self:
            return self
        if isinstance(other, SphericalShellRadialBasis):
            if self.grid_params == other.grid_params:
                radial_size = max(self.shape[2], other.shape[2])
                k = max(self.k, other.k)
                return SphericalShellRadialBasis(self.coordsystem, radial_size, radii=self.radii, alpha=self.alpha, dealias=self.dealias[2:], k=k, radius_library=self.radius_library, dtype=self.dtype)
        return NotImplemented

    def __mul__(self, other):
        if other is None:
            return self
        if isinstance(other, SphericalShellRadialBasis):
            if self.grid_params == other.grid_params:
                radial_size = max(self.shape[2], other.shape[2])
                k = 0
                return SphericalShellRadialBasis(self.coordsystem, radial_size, radii=self.radii, alpha=self.alpha, dealias=self.dealias[2:], k=k, radius_library=self.radius_library, dtype=self.dtype)
        return NotImplemented

    def __matmul__(self, other):
        return other.__rmatmul__(self)

    def __rmatmul__(self, other):
        if other is None:
            return self
        if isinstance(other, SphericalShellRadialBasis):
            if self.grid_params == other.grid_params:
                radial_size = max(self.shape[2], other.shape[2])
                k = self.k + other.k
                return SphericalShellRadialBasis(self.coordsystem, radial_size, radii=self.radii, k=k, alpha=self.alpha, dealias=self.dealias[2:], radius_library=self.radius_library, dtype=self.dtype)
        return NotImplemented

    def _new_k(self, k):
        return SphericalShellRadialBasis(self.coordsystem, self.shape[2], radii=self.radii, alpha=self.alpha, dealias=self.dealias[2:], k=k, radius_library=self.radius_library, dtype=self.dtype)

    @CachedMethod
    def _radius_grid(self, scale):
        N = int(np.ceil(scale * self.shape[2]))
        z, weights = dedalus_sphere.jacobi.quadrature(N, self.alpha[0], self.alpha[1])
        r = self.dR/2*(z + self.rho)
        return r.astype(np.float64)

    @CachedMethod
    def _radius_weights(self, scale):
        N = int(np.ceil(scale * self.shape[2]))
        #z_proj, weights_proj = dedalus_sphere.annulus.quadrature(N, alpha=self.alpha)
        z_proj, weights_proj = dedalus_sphere.jacobi.quadrature(N, self.alpha[0], self.alpha[1])
        z0, weights0 = dedalus_sphere.jacobi.quadrature(N, 0, 0)
        Q0 = dedalus_sphere.jacobi.polynomials(N, self.alpha[0], self.alpha[1], z0)
        Q_proj = dedalus_sphere.jacobi.polynomials(N, self.alpha[0], self.alpha[1], z_proj)
        normalization = self.dR/2
        return normalization * ( (Q0 @ weights0).T ) @ (weights_proj*Q_proj)

    @CachedMethod
    def radial_transform_factor(self, scale, data_axis, dk):
        r = reshape_vector(self._radius_grid(scale), dim=data_axis, axis=data_axis-1)
        return (self.dR/r)**dk

    @CachedMethod
    def interpolation(self, position):
        native_position = position*2/self.dR - self.rho
        a = self.alpha[0] + self.k
        b = self.alpha[1] + self.k
        radial_factor = (self.dR/position)**(self.k)
        return radial_factor*dedalus_sphere.jacobi.polynomials(self.n_size(0), a, b, native_position)

    @CachedMethod
    def transform_plan(self, grid_size, k):
        """Build transform plan."""
        a = self.alpha[0] + k
        b = self.alpha[1] + k
        a0 = self.alpha[0]
        b0 = self.alpha[1]
        return self.transforms[self.radius_library](grid_size, self.Nmax+1, a, b, a0, b0)

    def forward_transform_radius(self, field, axis, gdata, cdata):
        data_axis = len(field.tensorsig) + axis
        grid_size = gdata.shape[data_axis]
        # Multiply by radial factor
        if self.k > 0:
            gdata *= self.radial_transform_factor(field.scales[axis], data_axis, -self.k)
        # Apply recombinations
        self.forward_regularity_recombination(field.tensorsig, axis, gdata)
        temp = np.copy(gdata)
        # Perform radial transforms component-by-component
        R = self.regularity_classes(field.tensorsig)
        for regindex, regtotal in np.ndenumerate(R):
           plan = self.transform_plan(grid_size, self.k)
           plan.forward(temp[regindex], cdata[regindex], axis)

    def backward_transform_radius(self, field, axis, cdata, gdata):
        data_axis = len(field.tensorsig) + axis
        grid_size = gdata.shape[data_axis]
        # Perform radial transforms component-by-component
        R = self.regularity_classes(field.tensorsig)
        # HACK -- don't want to make a new array every transform
        temp = np.zeros_like(gdata)
        for i, r in np.ndenumerate(R):
           plan = self.transform_plan(grid_size, self.k)
           plan.backward(cdata[i], temp[i], axis)
        np.copyto(gdata, temp)
        # Regularity recombination
        self.backward_regularity_recombination(field.tensorsig, axis, gdata)
        # Multiply by radial factor
        if self.k > 0:
            gdata *= self.radial_transform_factor(field.scales[axis], data_axis, self.k)

    @CachedMethod
    def operator_matrix(self, op, l, regtotal):

        l = l + regtotal

        if op in ['D+', 'D-']:
            p = int(op[-1]+'1')
            operator = dedalus_sphere.shell.operator(3, self.radii, 'D', self.alpha)(p, l)
        elif op == 'L':
            D = dedalus_sphere.shell.operator(3, self.radii, 'D', self.alpha)
            operator = D(-1, l+1) @ D(+1, l)
        else:
            operator = dedalus_sphere.shell.operator(3, self.radii, op, self.alpha)
        return operator(self.n_size(l), self.k).square.astype(np.float64)

    def jacobi_conversion(self, l, dk):
        AB = dedalus_sphere.shell.operator(3, self.radii, 'AB', self.alpha)
        operator = AB**dk
        return operator(self.n_size(l), self.k).square.astype(np.float64)

    @CachedMethod
    def conversion_matrix(self, l, regtotal, dk):
        E = dedalus_sphere.shell.operator(3, self.radii, 'E', self.alpha)
        operator = E**dk
        return operator(self.n_size(l), self.k).square.astype(np.float64)

    def n_size(self, ell, Nmax=None):
        if Nmax == None: Nmax = self.Nmax
        return Nmax + 1

    def n_slice(self, ell):
        return slice(0, self.Nmax + 1)

    def start(self, groups):
        return 0

    def multiplication_matrix(self, subproblem, arg_basis, coeffs, ncc_comp, arg_comp, out_comp, cutoff=1e-6):
        ell = subproblem.group[1]  # HACK
        arg_radial_basis = arg_basis.radial_basis
        regtotal_arg = self.regtotal(arg_comp)
        # Jacobi parameters
        a_ncc = self.k + self.alpha[0]
        b_ncc = self.k + self.alpha[1]
        N = self.n_size(ell)
        J = arg_radial_basis.operator_matrix('Z', ell, regtotal_arg)
        A, B = clenshaw.jacobi_recursion(N, a_ncc, b_ncc, J)
        f0 = dedalus_sphere.jacobi.polynomials(1, a_ncc, b_ncc, 1)[0] * sparse.identity(N)
        # Conversions to account for radial prefactors
        prefactor = arg_radial_basis.jacobi_conversion(ell, dk=self.k)
        if self.dtype == np.float64:
            coeffs_filter = coeffs.ravel()[:2*N]
            matrix_cos = prefactor @ clenshaw.matrix_clenshaw(coeffs_filter[:N], A, B, f0, cutoff=cutoff)
            matrix_msin = prefactor @ clenshaw.matrix_clenshaw(coeffs_filter[N:], A, B, f0, cutoff=cutoff)
            matrix = sparse.bmat([[matrix_cos, -matrix_msin], [matrix_msin, matrix_cos]], format='csr')
        elif self.dtype == np.complex128:
            coeffs_filter = coeffs.ravel()[:N]
            matrix = prefactor @ clenshaw.matrix_clenshaw(coeffs_filter, A, B, f0, cutoff=cutoff)
        return matrix


class BallRadialBasis(RegularityBasis):

    transforms = {}

    def __init__(self, coordsystem, radial_size, radius=1, k=0, alpha=0, dealias=(1,), radius_library='matrix', dtype=np.complex128):
        super().__init__(coordsystem, radial_size, k=k, dealias=dealias, dtype=dtype)
        if radius <= 0:
            raise ValueError("Radius must be positive.")
        self.radius = radius
        self.alpha = alpha
        self.radial_COV = AffineCOV((0, 1), (0, radius))
        self.radius_library = radius_library
        self.grid_params = (coordsystem, radius, alpha, dealias)
        self.forward_transforms = [self.forward_transform_azimuth,
                                   self.forward_transform_colatitude,
                                   self.forward_transform_radius]
        self.backward_transforms = [self.backward_transform_azimuth,
                                    self.backward_transform_colatitude,
                                    self.backward_transform_radius]

    def __eq__(self, other):
        if isinstance(other, BallRadialBasis):
            if self.coordsystem == other.coordsystem:
                if self.grid_params == other.grid_params:
                    if self.k == other.k:
                        return True
        return False

    def __hash__(self):
        return id(self)

    def __add__(self, other):
        if other is None:
            return self
        if other is self:
            return self
        if isinstance(other, BallRadialBasis):
            if self.grid_params == other.grid_params:
                radial_size = max(self.shape[2], other.shape[2])
                k = max(self.k, other.k)
                return BallRadialBasis(self.coordsystem, radial_size, radius=self.radius, k=k, alpha=self.alpha, dealias=self.dealias[2:], radius_library=self.radius_library, dtype=self.dtype)
        return NotImplemented

    def __mul__(self, other):
        if other is None:
            return self
        if isinstance(other, BallRadialBasis):
            if self.grid_params == other.grid_params:
                radial_size = max(self.shape[2], other.shape[2])
                k = 0
                return BallRadialBasis(self.coordsystem, radial_size, radius=self.radius, k=k, alpha=self.alpha, dealias=self.dealias[2:], radius_library=self.radius_library, dtype=self.dtype)
        return NotImplemented

    def __matmul__(self, other):
        return other.__rmatmul__(self)

    def __rmatmul__(self, other):
        if other is None:
            return self
        if isinstance(other, BallRadialBasis):
            if self.grid_params == other.grid_params:
                radial_size = max(self.shape[2], other.shape[2])
                k = self.k
                return BallRadialBasis(self.coordsystem, radial_size, radius=self.radius, k=k, alpha=self.alpha, dealias=self.dealias[2:], radius_library=self.radius_library, dtype=self.dtype)
        return NotImplemented

    def _new_k(self, k):
        return BallRadialBasis(self.coordsystem, self.shape[2], radius=self.radius, k=k, alpha=self.alpha, dealias=self.dealias[2:], radius_library=self.radius_library, dtype=self.dtype)

    @CachedMethod
    def _radius_grid(self, scale):
        return self.radial_COV.problem_coord(self._native_radius_grid(scale))

    def _native_radius_grid(self, scale):
        N = int(np.ceil(scale * self.shape[2]))
        z, weights = dedalus_sphere.zernike.quadrature(3, N, k=self.alpha)
        r = np.sqrt((z + 1) / 2)
        return r.astype(np.float64)

    @CachedMethod
    def _radius_weights(self, scale):
        N = int(np.ceil(scale * self.shape[2]))
        z, weights = dedalus_sphere.zernike.quadrature(3, N, k=self.alpha)
        return weights

    @CachedMethod
    def interpolation(self, ell, regtotal, position):
        native_position = self.radial_COV.native_coord(position)
        native_z = 2*native_position**2 - 1
        return dedalus_sphere.zernike.polynomials(3, self.n_size(ell), self.alpha + self.k, ell + regtotal, native_z)

    @CachedMethod
    def transform_plan(self, grid_shape, regindex, axis, regtotal, k, alpha):
        """Build transform plan."""
        return self.transforms[self.radius_library](grid_shape, self.Nmax+1, axis, self.ell_maps, regindex, regtotal, k, alpha)

    def forward_transform_radius(self, field, axis, gdata, cdata):
        # Apply recombination
        self.forward_regularity_recombination(field.tensorsig, axis, gdata)
        # Perform radial transforms component-by-component
        R = self.regularity_classes(field.tensorsig)
        temp = np.copy(gdata)
        for regindex, regtotal in np.ndenumerate(R):
           grid_shape = gdata[regindex].shape
           plan = self.transform_plan(grid_shape, regindex, axis, regtotal, self.k, self.alpha)
           plan.forward(temp[regindex], cdata[regindex], axis)

    def backward_transform_radius(self, field, axis, cdata, gdata):
        # Perform radial transforms component-by-component
        R = self.regularity_classes(field.tensorsig)
        # HACK -- don't want to make a new array every transform
        temp = np.zeros_like(gdata)
        for regindex, regtotal in np.ndenumerate(R):
           grid_shape = gdata[regindex].shape
           plan = self.transform_plan(grid_shape, regindex, axis, regtotal, self.k, self.alpha)
           plan.backward(cdata[regindex], temp[regindex], axis)
        np.copyto(gdata, temp)
        # Apply recombinations
        self.backward_regularity_recombination(field.tensorsig, axis, gdata)

    @CachedMethod
    def operator_matrix(self,op,l,deg):

        if op[-1] in ['+', '-']:
            o = op[:-1]
            p = int(op[-1]+'1')
            operator = dedalus_sphere.zernike.operator(3, o, radius=self.radius)(p)
        elif op == 'L':
            D = dedalus_sphere.zernike.operator(3, 'D', radius=self.radius)
            operator = D(-1) @ D(+1)
        else:
            operator = dedalus_sphere.zernike.operator(3, op, radius=self.radius)

        return operator(self.n_size(l), self.alpha + self.k, l + deg).square.astype(np.float64)

    @CachedMethod
    def conversion_matrix(self, ell, regtotal, dk):
        E = dedalus_sphere.zernike.operator(3, 'E', radius=self.radius)
        operator = E(+1)**dk
        return operator(self.n_size(ell), self.alpha + self.k, ell + regtotal).square.astype(np.float64)

    @CachedMethod
    def radius_multiplication_matrix(self, ell, regtotal, order, d):
        if order == 0:
            operator = dedalus_sphere.zernike.operator(3, 'Id', radius=self.radius)
        else:
            R = dedalus_sphere.zernike.operator(3, 'R', radius=1)

            if order < 0:
                operator = R(-1)**abs(order)
            else: # order > 0
                operator = R(+1)**abs(order)

        if d > 0:
            R = dedalus_sphere.zernike.operator(3, 'R', radius=1)
            R2 = R(-1) @ R(+1)
            operator = R2**(d//2) @ operator

        return operator(self.n_size(ell), self.alpha + self.k, ell + regtotal).square.astype(np.float64)

    def _n_limits(self, ell):
        nmin = dedalus_sphere.zernike.min_degree(ell)
        return (nmin, self.Nmax)

    def n_size(self, ell):
        nmin, nmax = self._n_limits(ell)
        return nmax - nmin + 1

    def n_slice(self, ell):
        nmin, nmax = self._n_limits(ell)
        return slice(nmin, nmax+1)

    def start(self, groups):
        ell = groups[1]
        (nmin, Nmax) = self._n_limits(ell)
        return nmin

    def multiplication_matrix(self, subproblem, arg_basis, coeffs, ncc_comp, arg_comp, out_comp, cutoff=1e-6):
        ell = subproblem.group[1]  # HACK
        arg_radial_basis = arg_basis.radial_basis
        regtotal_ncc = self.regtotal(ncc_comp)
        regtotal_arg = self.regtotal(arg_comp)
        regtotal_out = self.regtotal(out_comp)
        diff_regtotal = regtotal_out - regtotal_arg
        # jacobi parameters
        a_ncc = self.alpha + self.k
        b_ncc = regtotal_ncc + 1/2
        N = self.n_size(ell)
        d = regtotal_ncc - abs(diff_regtotal)
        if (d >= 0) and (d % 2 == 0):
            J = arg_radial_basis.operator_matrix('Z', ell, regtotal_arg)
            A, B = clenshaw.jacobi_recursion(N, a_ncc, b_ncc, J)
            # assuming that we're doing ball for now...
            f0 = dedalus_sphere.zernike.polynomials(3, 1, a_ncc, regtotal_ncc, 1)[0] * sparse.identity(N)
            prefactor = arg_radial_basis.radius_multiplication_matrix(ell, regtotal_arg, diff_regtotal, d)
            if self.dtype == np.float64:
                coeffs_filter = coeffs.ravel()[:2*N]
                matrix_cos = prefactor @ clenshaw.matrix_clenshaw(coeffs_filter[:N], A, B, f0, cutoff=cutoff)
                matrix_msin = prefactor @ clenshaw.matrix_clenshaw(coeffs_filter[N:], A, B, f0, cutoff=cutoff)
                matrix = sparse.bmat([[matrix_cos, -matrix_msin], [matrix_msin, matrix_cos]], format='csr')
            elif self.dtype == np.complex128:
                coeffs_filter = coeffs.ravel()[:N]
                matrix = prefactor @ clenshaw.matrix_clenshaw(coeffs_filter, A, B, f0, cutoff=cutoff)
        else:
            if self.dtype == np.float64:
                matrix = sparse.csr_matrix((2*N, 2*N))
            elif self.dtype == np.complex128:
                matrix = sparse.csr_matrix((N, N))
        return matrix


class Spherical3DBasis(MultidimensionalBasis):

    dim = 3
    dims = ['azimuth', 'colatitude', 'radius']
    group_shape = (1, 1, 1)
    transforms = {}
    subaxis_dependence = [False, True, True]

    def __init__(self, coordsystem, shape_angular, dealias_angular, radial_basis, dtype, azimuth_library=None, colatitude_library='matrix'):
        self.coordsystem = coordsystem
        self.shape = tuple( (*shape_angular, radial_basis.shape[2] ) )
        self.dtype = dtype
        if np.isscalar(dealias_angular):
            self.dealias = ( (dealias_angular, dealias_angular, radial_basis.dealias[2]) )
        elif len(dealias_angular) != 2:
            raise ValueError("dealias_angular must either be a number or a tuple of two numbers")
        else:
            self.dealias = tuple( (*dealias_angular, radial_basis.dealias[2]) )
        self.radial_basis = radial_basis
        self.k = radial_basis.k
        self.azimuth_library = azimuth_library
        self.colatitude_library = colatitude_library
        self.sphere_basis = self.S2_basis()
        self.mmax = self.sphere_basis.mmax
        self.Lmax = self.sphere_basis.Lmax
        self.local_m = self.sphere_basis.local_m
        self.local_ell = self.sphere_basis.local_ell
        self.ell_maps = self.sphere_basis.ell_maps
        self.global_grid_azimuth = self.sphere_basis.global_grid_azimuth
        self.global_grid_colatitude = self.sphere_basis.global_grid_colatitude
        self.global_grid_radius = self.radial_basis.global_grid
        self.local_grid_azimuth = self.sphere_basis.local_grid_azimuth
        self.local_grid_colatitude = self.sphere_basis.local_grid_colatitude
        self.local_grid_radius = self.radial_basis.local_grid
        self.global_colatitude_weights = self.sphere_basis.global_colatitude_weights
        self.global_radial_weights = self.radial_basis.global_weights
        self.local_colatitude_weights = self.sphere_basis.local_colatitude_weights
        self.local_radial_weights = self.radial_basis.local_weights
        if self.Lmax > 0:
            self.forward_transform_azimuth = self.sphere_basis.forward_transform_azimuth
            self.forward_transform_colatitude = self.sphere_basis.forward_transform_colatitude
            self.backward_transform_azimuth = self.sphere_basis.backward_transform_azimuth
            self.backward_transform_colatitude = self.sphere_basis.backward_transform_colatitude
        else:
            self.forward_transform_azimuth = self.sphere_basis.forward_transform_azimuth_Lmax0
            self.forward_transform_colatitude = self.sphere_basis.forward_transform_colatitude_Lmax0
            self.backward_transform_azimuth = self.sphere_basis.backward_transform_azimuth_Lmax0
            self.backward_transform_colatitude = self.sphere_basis.backward_transform_colatitude_Lmax0
        Basis.__init__(self, coordsystem)

    @CachedAttribute
    def constant(self):
        return (self.Lmax==0, self.Lmax==0, False)

    def global_grids(self, scales=None):
        if scales == None: scales = (1,1,1)
        return (self.global_grid_azimuth(scales[0]),
                self.global_grid_colatitude(scales[1]),
                self.global_grid_radius(scales[2]))

    def local_grids(self, scales=None):
        if scales == None: scales = (1,1,1)
        return (self.local_grid_azimuth(scales[0]),
                self.local_grid_colatitude(scales[1]),
                self.local_grid_radius(scales[2]))

    def local_elements(self):
        CL = self.dist.coeff_layout
        LE = CL.local_elements(self.domain, scales=1)[self.axis:self.axis+self.dim]
        LE[0] = np.array(self.local_m)
        return tuple(LE)

    def get_radial_basis(self):
        return self.radial_basis

    def S2_basis(self,radius=1):
        return SWSH(self.coordsystem.S2coordsys, self.shape[:2], radius=radius, dealias=self.dealias[:2], dtype=self.dtype,
                    azimuth_library=self.azimuth_library, colatitude_library=self.colatitude_library)

    @CachedMethod
    def operator_matrix(self, op, l, regtotal, dk=0):
        return self.radial_basis.operator_matrix(op, l, regtotal)

    @CachedMethod
    def conversion_matrix(self, l, regtotal, dk):
        return self.radial_basis.conversion_matrix(l, regtotal, dk)

    def n_size(self, ell):
        return self.radial_basis.n_size(ell)

    def n_slice(self, ell):
        return self.radial_basis.n_slice(ell)

    def start(self, groups):
        return self.radial_basis.start(groups)

    def global_shape(self, layout, scales):
        grid_space = layout.grid_space[self.first_axis:self.last_axis+1]
        grid_shape = self.grid_shape(scales)
        if grid_space[2]:
            s2_shape = self.sphere_basis.global_shape(layout, scales)
            return s2_shape + (grid_shape[2],)
        else:
            # coeff-coeff-coeff space
            s2_shape = self.sphere_basis.global_shape(layout, scales)
            return s2_shape + (self.shape[2],)

    def chunk_shape(self, layout):
        s2_chunk = self.sphere_basis.chunk_shape(layout)
        return s2_chunk + (1,)

    def local_groups(self, basis_coupling):
        m_coupling, ell_coupling, n_coupling = basis_coupling
        if (not m_coupling) and (not ell_coupling) and (n_coupling):
            groups = self.sphere_basis.local_groups((m_coupling, ell_coupling))
            for group in groups:
                group.append(None)
            return groups
        else:
            raise NotImplementedError()

    def local_group_slices(self, basis_group):
        m_group, ell_group, n_group = basis_group
        if (m_group is not None) and (ell_group is not None) and (n_group is None):
            slices = self.sphere_basis.local_group_slices((m_group, ell_group))
            n_slice = self.radial_basis.n_slice(ell=ell_group)
            slices.append(n_slice)
            return slices
        else:
            raise NotImplementedError()


class SphericalShellBasis(Spherical3DBasis):

    def __init__(self, coordsystem, shape, radii=(1,2), alpha=(-0.5,-0.5), dealias=(1,1,1), k=0, dtype=np.complex128, azimuth_library=None, colatitude_library='matrix', radius_library='matrix'):
        self.radial_basis = SphericalShellRadialBasis(coordsystem, shape[2], radii=radii, alpha=alpha, dealias=(dealias[2],), k=k, dtype=dtype, radius_library=radius_library)
        Spherical3DBasis.__init__(self, coordsystem, shape[:2], dealias[:2], self.radial_basis, dtype=dtype, azimuth_library=azimuth_library, colatitude_library=colatitude_library)
        self.grid_params = (coordsystem, radii, alpha, dealias)
#        self.forward_transform_radius = self.radial_basis.forward_transform
#        self.backward_transform_radius = self.radial_basis.backward_transform
        self.forward_transforms = [self.forward_transform_azimuth,
                                   self.forward_transform_colatitude,
                                   self.forward_transform_radius]
        self.backward_transforms = [self.backward_transform_azimuth,
                                    self.backward_transform_colatitude,
                                    self.backward_transform_radius]

    def __eq__(self, other):
        if isinstance(other, SphericalShellBasis):
            if self.coordsystem == other.coordsystem:
                if self.grid_params == other.grid_params:
                    if self.k == other.k:
                        return True
        return False

    def __hash__(self):
        return id(self)

    def __add__(self, other):
        if other is None:
            return self
        if other is self:
            return self
        if isinstance(other, SphericalShellBasis):
            if self.grid_params == other.grid_params:
                shape = tuple(np.maximum(self.shape, other.shape))
                k = max(self.k, other.k)
                return SphericalShellBasis(self.coordsystem, shape, radii=self.radial_basis.radii, alpha=self.radial_basis.alpha, dealias=self.dealias, k=k,
                                           dtype=self.dtype, azimuth_library=self.azimuth_library, colatitude_library=self.colatitude_library,
                                           radius_library=self.radial_basis.radius_library)
        return NotImplemented

    def __mul__(self, other):
        if other is None:
            return self
        if isinstance(other, SphericalShellBasis):
            if self.grid_params == other.grid_params:
                shape = tuple(np.maximum(self.shape, other.shape))
                k = 0
                return SphericalShellBasis(self.coordsystem, shape, radii=self.radial_basis.radii, alpha=self.radial_basis.alpha, dealias=self.dealias, k=k,
                                           dtype=self.dtype, azimuth_library=self.azimuth_library, colatitude_library=self.colatitude_library,
                                           radius_library=self.radial_basis.radius_library)
        if isinstance(other, SphericalShellRadialBasis):
            radial_basis = other * self.radial_basis
            return self._new_k(radial_basis.k)
        return NotImplemented

    def __rmatmul__(self, other):
        if other is None:
            return self
        if isinstance(other, SphericalShellRadialBasis):
            radial_basis = other @ self.radial_basis
            return self._new_k(radial_basis.k)
        return NotImplemented

    def _new_k(self, k):
        return SphericalShellBasis(self.coordsystem, self.shape, radii=self.radial_basis.radii, alpha=self.radial_basis.alpha, dealias=self.dealias, k=k,
                                   dtype=self.dtype, azimuth_library=self.azimuth_library, colatitude_library=self.colatitude_library,
                                   radius_library=self.radial_basis.radius_library)

    def forward_transform_radius(self, field, axis, gdata, cdata):
        radial_basis = self.radial_basis
        data_axis = len(field.tensorsig) + axis
        grid_size = gdata.shape[data_axis]
        # Multiply by radial factor
        if self.k > 0:
            gdata *= radial_basis.radial_transform_factor(field.scales[axis], data_axis, -self.k)
        # Apply regularity recombination using 3D ell map
        radial_basis.forward_regularity_recombination(field.tensorsig, axis, gdata, ell_maps=self.ell_maps)
        # Perform radial transforms component-by-component
        R = radial_basis.regularity_classes(field.tensorsig)
        # HACK -- don't want to make a new array every transform
        temp = np.copy(cdata)
        for regindex, regtotal in np.ndenumerate(R):
           plan = radial_basis.transform_plan(grid_size, self.k)
           plan.forward(gdata[regindex], temp[regindex], axis)
        np.copyto(cdata, temp)

    def backward_transform_radius(self, field, axis, cdata, gdata):
        radial_basis = self.radial_basis
        data_axis = len(field.tensorsig) + axis
        grid_size = gdata.shape[data_axis]
        # Perform radial transforms component-by-component
        R = radial_basis.regularity_classes(field.tensorsig)
        # HACK -- don't want to make a new array every transform
        temp = np.copy(gdata)
        for i, r in np.ndenumerate(R):
           plan = radial_basis.transform_plan(grid_size, self.k)
           plan.backward(cdata[i], temp[i], axis)
        np.copyto(gdata, temp)
        # Apply regularity recombinations using 3D ell map
        radial_basis.backward_regularity_recombination(field.tensorsig, axis, gdata, ell_maps=self.ell_maps)
        # Multiply by radial factor
        if self.k > 0:
            gdata *= radial_basis.radial_transform_factor(field.scales[axis], data_axis, self.k)

class BallBasis(Spherical3DBasis):

    def __init__(self, coordsystem, shape, radius=1, k=0, alpha=0, dealias=(1,1,1), dtype=np.complex128, azimuth_library=None, colatitude_library='matrix', radius_library='matrix'):
        self.radial_basis = BallRadialBasis(coordsystem, shape[2], radius=radius, k=k, alpha=alpha, dealias=(dealias[2],), dtype=dtype, radius_library=radius_library)
        Spherical3DBasis.__init__(self, coordsystem, shape[:2], dealias[:2], self.radial_basis, dtype=dtype, azimuth_library=azimuth_library, colatitude_library=colatitude_library)
        self.grid_params = (coordsystem, radius, alpha, dealias)
        self.forward_transforms = [self.forward_transform_azimuth,
                                   self.forward_transform_colatitude,
                                   self.forward_transform_radius]
        self.backward_transforms = [self.backward_transform_azimuth,
                                    self.backward_transform_colatitude,
                                    self.backward_transform_radius]

    def __eq__(self, other):
        if isinstance(other, BallBasis):
            if self.coordsystem == other.coordsystem:
                if self.grid_params == other.grid_params:
                    if self.k == other.k:
                        return True
        return False

    def __hash__(self):
        return id(self)

    def __add__(self, other):
        if other is None:
            return self
        if other is self:
            return self
        if isinstance(other, BallBasis):
            if self.grid_params == other.grid_params:
                shape = tuple(np.maximum(self.shape, other.shape))
                k = max(self.k, other.k)
                return BallBasis(self.coordsystem, shape, radius=self.radial_basis.radius, k=k, alpha=self.radial_basis.alpha, dealias=self.dealias,
                                 dtype=self.dtype, azimuth_library=self.azimuth_library, colatitude_library=self.colatitude_library,
                                 radius_library=self.radial_basis.radius_library)
        return NotImplemented

    def __mul__(self, other):
        if other is None:
            return self
        if isinstance(other, BallBasis):
            if self.grid_params == other.grid_params:
                shape = tuple(np.maximum(self.shape, other.shape))
                k = 0
                return BallBasis(self.coordsystem, shape, radius=self.radial_basis.radius, k=k, alpha=self.radial_basis.alpha, dealias=self.dealias, dtype=self.dtype,
                                 azimuth_library=self.azimuth_library, colatitude_library=self.colatitude_library,
                                 radius_library=self.radial_basis.radius_library)
        if isinstance(other, BallRadialBasis):
            radial_basis = other * self.radial_basis
            return self._new_k(radial_basis.k)
        return NotImplemented

    def __rmatmul__(self, other):
        if other is None:
            return self
        if isinstance(other, BallRadialBasis):
            radial_basis = other @ self.radial_basis
            return self._new_k(radial_basis.k)
        return NotImplemented

    def _new_k(self, k):
        return BallBasis(self.coordsystem, self.shape, radius = self.radial_basis.radius, k=k, alpha=self.radial_basis.alpha, dealias=self.dealias, dtype=self.dtype,
                         azimuth_library=self.azimuth_library, colatitude_library=self.colatitude_library,
                         radius_library=self.radial_basis.radius_library)

    @CachedMethod
    def transform_plan(self, grid_shape, regindex, axis, regtotal, k, alpha):
        """Build transform plan."""
        radius_library = self.radial_basis.radius_library
        Nmax = self.radial_basis.Nmax
        return self.transforms[radius_library](grid_shape, Nmax+1, axis, self.ell_maps, regindex, regtotal, k, alpha)

    def forward_transform_radius(self, field, axis, gdata, cdata):
        # apply transforms based off the 3D basis' local_l
        radial_basis = self.radial_basis
        # Apply regularity recombination
        radial_basis.forward_regularity_recombination(field.tensorsig, axis, gdata, ell_maps=self.ell_maps)
        # Perform radial transforms component-by-component
        R = radial_basis.regularity_classes(field.tensorsig)
        # HACK -- don't want to make a new array every transform
        # transforms don't seem to work properly if we don't zero these
        temp = np.zeros_like(cdata)
        for regindex, regtotal in np.ndenumerate(R):
           grid_shape = gdata[regindex].shape
           plan = self.transform_plan(grid_shape, regindex, axis, regtotal, radial_basis.k, radial_basis.alpha)
           plan.forward(gdata[regindex], temp[regindex], axis)
        np.copyto(cdata, temp)

    def backward_transform_radius(self, field, axis, cdata, gdata):
        # apply transforms based off the 3D basis' local_l
        radial_basis = self.radial_basis
        # Perform radial transforms component-by-component
        R = radial_basis.regularity_classes(field.tensorsig)
        # HACK -- don't want to make a new array every transform
        # transforms don't seem to work properly if we don't zero these
        temp = np.zeros_like(gdata)
        for regindex, regtotal in np.ndenumerate(R):
           grid_shape = gdata[regindex].shape
           plan = self.transform_plan(grid_shape, regindex, axis, regtotal, radial_basis.k, radial_basis.alpha)
           plan.backward(cdata[regindex], temp[regindex], axis)
        np.copyto(gdata, temp)
        # Apply regularity recombinations
        radial_basis.backward_regularity_recombination(field.tensorsig, axis, gdata, ell_maps=self.ell_maps)

def prod(arg):
    if arg:
        return reduce(operator.mul, arg)
    else:
        return 1


def reduced_view(data, axis, dim):
    shape = data.shape
    Na = (int(prod(shape[:axis])),)
    Nb = shape[axis:axis+dim]
    Nc = (int(prod(shape[axis+dim:])),)
    return data.reshape(Na+Nb+Nc)


class ConvertRegularity(operators.Convert, operators.SphericalEllOperator):

    input_basis_type = Spherical3DBasis
    output_basis_type = Spherical3DBasis

    def __init__(self, operand, output_basis, out=None):
        operators.Convert.__init__(self, operand, output_basis, out=out)
        self.radial_basis = self.input_basis.get_radial_basis()

    def regindex_out(self, regindex_in):
        return (regindex_in,)

    def radial_matrix(self, regindex_in, regindex_out, ell):
        radial_basis = self.radial_basis
        regtotal = radial_basis.regtotal(regindex_in)
        dk = self.output_basis.k - radial_basis.k
        if regindex_in == regindex_out:
            return radial_basis.conversion_matrix(ell, regtotal, dk)
        else:
            raise ValueError("This should never happen.")


class DiskInterpolate(operators.Interpolate, operators.PolarMOperator):

    basis_type = DiskBasis
    basis_subaxis = 1

    @classmethod
    def _check_args(cls, operand, coord, position, out=None):
        if isinstance(operand, Operand):
            if isinstance(operand.domain.get_basis(coord), cls.basis_type):
                if operand.domain.get_basis_subaxis(coord) == cls.basis_subaxis:
                    return True
        return False

    @staticmethod
    def _output_basis(input_basis, position):
        return input_basis.S1_basis(radius=position)

    def __init__(self, operand, coord, position, out=None):
        operators.Interpolate.__init__(self, operand, coord, position, out=None)

    def subproblem_matrix(self, subproblem):
        m = subproblem.group[self.last_axis - 1]
        matrix = super().subproblem_matrix(subproblem)
        radial_basis = self.input_basis
        if self.tensorsig != ():
            U = radial_basis.spin_recombination_matrix(self.tensorsig)
            matrix = U @ matrix

        return matrix

    def operate(self, out):
        """Perform operation."""
        operand = self.args[0]
        input_basis = self.input_basis
        output_basis = self.output_basis
        radial_basis = self.input_basis
        axis = self.last_axis
        # Set output layout
        out.set_layout(operand.layout)
        # Apply operator
        S = radial_basis.spin_weights(operand.tensorsig)
        slices_in  = [slice(None) for i in range(input_basis.dist.dim)]
        slices_out = [slice(None) for i in range(input_basis.dist.dim)]
        for spinindex, spintotal in np.ndenumerate(S):
           comp_in = operand.data[spinindex]
           comp_out = out.data[spinindex]
           for m, mg_slice, mc_slice, n_slice in input_basis.m_maps:
               slices_in[axis-1] = slices_out[axis-1] = mc_slice
               slices_in[axis] = n_slice
               vec_in  = comp_in[tuple(slices_in)]
               vec_out = comp_out[tuple(slices_out)]
               A = self.radial_matrix(spinindex, spinindex, m)
               apply_matrix(A, vec_in, axis=axis, out=vec_out)
        radial_basis.backward_spin_recombination(operand.tensorsig, out.data)

    def radial_matrix(self, spinindex_in, spinindex_out, m):
        position = self.position
        basis = self.input_basis
        if spinindex_in == spinindex_out:
            return self._radial_matrix(basis, m, basis.spintotal(spinindex_in), position)
        else:
            return np.zeros((1,basis.n_size(m)))

    def spinindex_out(self, spinindex_in):
        return (spinindex_in,)

    @staticmethod
    @CachedMethod
    def _radial_matrix(basis, m, spintotal, position):
        return reshape_vector(basis.interpolation(m, spintotal, position), dim=2, axis=1)


class BallRadialInterpolate(operators.Interpolate, operators.SphericalEllOperator):

    basis_type = BallBasis
    basis_subaxis = 2

    @classmethod
    def _check_args(cls, operand, coord, position, out=None):
        if isinstance(operand, Operand):
            if isinstance(operand.domain.get_basis(coord), cls.basis_type):
                if operand.domain.get_basis_subaxis(coord) == cls.basis_subaxis:
                    return True
        return False

    @staticmethod
    def _output_basis(input_basis, position):
        return input_basis.S2_basis(radius=position)

    def __init__(self, operand, coord, position, out=None):
        operators.Interpolate.__init__(self, operand, coord, position, out=None)
        self.radial_basis = self.input_basis.get_radial_basis()

    def subproblem_matrix(self, subproblem):
        ell = subproblem.group[self.last_axis - 1]
        matrix = super().subproblem_matrix(subproblem)
        radial_basis = self.radial_basis
        if self.tensorsig != ():
            Q = radial_basis.radial_recombinations(self.tensorsig, ell_list=(ell,))[ell]
            if self.dtype == np.float64:
                # Block-diag for sin/cos parts for real dtype
                Q = np.kron(Q, np.eye(2))
            matrix = Q @ matrix
        return matrix

    def operate(self, out):
        """Perform operation."""
        operand = self.args[0]
        input_basis = self.input_basis
        output_basis = self.output_basis
        radial_basis = self.radial_basis
        axis = radial_basis.radial_axis
        # Set output layout
        out.set_layout(operand.layout)
        # Apply operator
        R = radial_basis.regularity_classes(operand.tensorsig)
        slices_in  = [slice(None) for i in range(input_basis.dist.dim)]
        slices_out = [slice(None) for i in range(input_basis.dist.dim)]
        for regindex, regtotal in np.ndenumerate(R):
           comp_in = operand.data[regindex]
           comp_out = out.data[regindex]
           for ell, m_ind, ell_ind in input_basis.ell_maps:
               allowed  = radial_basis.regularity_allowed(ell, regindex)
               if allowed:
                   slices_in[axis-2] = slices_out[axis-2] = m_ind
                   slices_in[axis-1] = slices_out[axis-1] = ell_ind
                   slices_in[axis] = radial_basis.n_slice(ell)
                   vec_in  = comp_in[slices_in]
                   vec_out = comp_out[slices_out]
                   A = self.radial_matrix(regindex, regindex, ell)
                   apply_matrix(A, vec_in, axis=axis, out=vec_out)
        radial_basis.backward_regularity_recombination(operand.tensorsig, self.basis_subaxis, out.data, ell_maps=input_basis.ell_maps)

    def radial_matrix(self, regindex_in, regindex_out, ell):
        position = self.position
        basis = self.radial_basis
        if regindex_in == regindex_out:
            return self._radial_matrix(basis, ell, basis.regtotal(regindex_in), position)
        else:
            return np.zeros((1,basis.n_size(ell)))

    def regindex_out(self, regindex_in):
        return (regindex_in,)

    @staticmethod
    @CachedMethod
    def _radial_matrix(basis, ell, regtotal, position):
        return reshape_vector(basis.interpolation(ell, regtotal, position), dim=2, axis=1)


class SphericalShellRadialInterpolate(operators.Interpolate, operators.SphericalEllOperator):

    basis_type = SphericalShellBasis
    basis_subaxis = 2

    def __init__(self, operand, coord, position, out=None):
        operators.Interpolate.__init__(self, operand, coord, position, out=None)
        self.radial_basis = self.input_basis.get_radial_basis()

    @classmethod
    def _check_args(cls, operand, coord, position, out=None):
        # Dispatch by operand basis
        if isinstance(operand, Operand):
            if isinstance(operand.domain.get_basis(coord), cls.basis_type):
                if operand.domain.get_basis_subaxis(coord) == cls.basis_subaxis:
                    return True
        return False

    @staticmethod
    def _output_basis(input_basis, position):
        return input_basis.S2_basis(radius=position)

    def subproblem_matrix(self, subproblem):
        ell = subproblem.group[self.last_axis - 1]
        basis_in = self.radial_basis
        matrix = super().subproblem_matrix(subproblem)
        if self.tensorsig != ():
            Q = basis_in.radial_recombinations(self.tensorsig, ell_list=(ell,))[ell]
            if self.dtype == np.float64:
                # Block-diag for sin/cos parts for real dtype
                Q = np.kron(Q, np.eye(2))
            matrix = Q @ matrix
        # Radial rescaling
        return matrix

    def operate(self, out):
        """Perform operation."""
        operators.SphericalEllOperator.operate(self, out)
        operand = self.args[0]
        radial_basis = self.radial_basis
        input_basis = self.input_basis
        # Q matrix
        radial_basis.backward_regularity_recombination(operand.tensorsig, self.basis_subaxis, out.data, ell_maps=input_basis.ell_maps)

    def radial_matrix(self, regindex_in, regindex_out, ell):
        position = self.position
        basis = self.radial_basis
        if regindex_in == regindex_out:
            return self._radial_matrix(basis, position)
        else:
            raise ValueError("This should never happen.")

    def regindex_out(self, regindex_in):
        return (regindex_in,)

    @staticmethod
    @CachedMethod
    def _radial_matrix(basis, position):
        return reshape_vector(basis.interpolation(position), dim=2, axis=1)


class S2RadialComponent(operators.RadialComponent):

    basis_type = SWSH
    name = 'Radial'

    def subproblem_matrix(self, subproblem):
        operand = self.args[0]
        basis = self.domain.get_basis(self.coordsys)
        S_in = basis.spin_weights(operand.tensorsig)
        S_out = basis.spin_weights(self.tensorsig)

        matrix = []
        for spinindex_out, spintotal_out in np.ndenumerate(S_out):
            matrix_row = []
            for spinindex_in, spintotal_in in np.ndenumerate(S_in):
                if tuple(spinindex_in[:self.index] + spinindex_in[self.index+1:]) == spinindex_out and spinindex_in[self.index] == 2:
                    matrix_row.append( 1 )
                else:
                    matrix_row.append( 0 )
            matrix.append(matrix_row)
        matrix = np.array(matrix)
        if self.dtype == np.float64:
            # Block-diag for sin/cos parts for real dtype
            matrix = np.kron(matrix, np.eye(2))
        return matrix

    def operate(self, out):
        """Perform operation."""
        operand = self.args[0]
        # Set output layout
        layout = operand.layout
        out.set_layout(layout)
        np.copyto(out.data, operand.data[axindex(self.index,2)])


class S2AngularComponent(operators.AngularComponent):

    basis_type = SWSH

    def subproblem_matrix(self, subproblem):
        operand = self.args[0]
        basis = self.domain.get_basis(self.coordsys)
        S_in = basis.spin_weights(operand.tensorsig)
        S_out = basis.spin_weights(self.tensorsig)

        matrix = []
        for spinindex_out, spintotal_out in np.ndenumerate(S_out):
            matrix_row = []
            for spinindex_in, spintotal_in in np.ndenumerate(S_in):
                if spinindex_in == spinindex_out:
                    matrix_row.append( 1 )
                else:
                    matrix_row.append( 0 )
            matrix.append(matrix_row)
        matrix = np.array(matrix)
        if self.dtype == np.float64:
            # Block-diag for sin/cos parts for real dtype
            matrix = np.kron(matrix, np.eye(2))
        return matrix

    def operate(self, out):
        """Perform operation."""
        operand = self.args[0]
        # Set output layout
        layout = operand.layout
        out.set_layout(layout)
        np.copyto(out.data, operand.data[axslice(self.index,0,2)])


from . import transforms<|MERGE_RESOLUTION|>--- conflicted
+++ resolved
@@ -10,11 +10,8 @@
 import operator
 
 from . import operators
-<<<<<<< HEAD
 from ..libraries import spin_recombination
-=======
 from ..tools.array import kron
->>>>>>> 06bddab5
 from ..tools.array import axslice
 from ..tools.array import apply_matrix
 from ..tools.array import permute_axis
@@ -1273,9 +1270,8 @@
                       + np.kron(matrix.imag,np.array([[0,-1],[1,0]])))
         return matrix
 
-    def forward_spin_recombination(self, tensorsig, temp):
+    def forward_spin_recombination(self, tensorsig, gdata, out):
         """Apply component-to-spin recombination."""
-<<<<<<< HEAD
         if not tensorsig:
             np.copyto(out, gdata)
         else:
@@ -1296,19 +1292,6 @@
                 # transforms alternate between using these buffers as input vs output
                 # for an even number of transforms, we need a final copyto
                 num_recombinations = 0
-=======
-        # HACK: just copying the data so we can apply_matrix repeatedly
-        if tensorsig:
-            U = self.spin_recombination_matrices(tensorsig)
-            if self.dtype == np.complex128:
-                for i, Ui in enumerate(U):
-                    if Ui is not None:
-                        # Directly apply U
-                        apply_matrix(Ui, temp, axis=i, out=temp)
-            elif self.dtype == np.float64:
-                data_cos = temp[axslice(self.axis+len(tensorsig), 0, None, 2)]
-                data_msin = temp[axslice(self.axis+len(tensorsig), 1, None, 2)]  # minus sine coefficient
->>>>>>> 06bddab5
                 for i, Ui in enumerate(U):
                     dim = Ui.shape[0]
                     if num_recombinations % 2 == 0:
@@ -1325,9 +1308,8 @@
                 if num_recombinations % 2 == 0:
                     np.copyto(out, gdata)
 
-    def backward_spin_recombination(self, tensorsig, temp):
+    def backward_spin_recombination(self, tensorsig, gdata, out):
         """Apply spin-to-component recombination."""
-<<<<<<< HEAD
         if not tensorsig:
             np.copyto(out, gdata)
         else:
@@ -1348,19 +1330,6 @@
                 # transforms alternate between using these buffers as input vs output
                 # for an even number of transforms, we need a final copyto
                 num_recombinations = 0
-=======
-        # HACK: just copying the data so we can apply_matrix repeatedly
-        if tensorsig:
-            U = self.spin_recombination_matrices(tensorsig)
-            if temp.dtype == np.complex128:
-                for i, Ui in enumerate(U):
-                    if Ui is not None:
-                        # Directly apply U
-                        apply_matrix(Ui.T.conj(), temp, axis=i, out=temp)
-            elif temp.dtype == np.float64:
-                data_cos = temp[axslice(self.axis+len(tensorsig), 0, None, 2)]
-                data_msin = temp[axslice(self.axis+len(tensorsig), 1, None, 2)]  # minus sine coefficient
->>>>>>> 06bddab5
                 for i, Ui in enumerate(U):
                     dim = Ui.shape[0]
                     if num_recombinations % 2 == 0:
